"""
<Program>
  unittest_toolbox.py

<Author>
  Konstantin Andrianov

<Started>
  March 26, 2012

<Copyright>
  See LICENSE for licensing information.

<Purpose>
  Provides an array of various methods for unit testing.  Use it instead of
  actual unittest module.  This module builds on unittest module.
  Specifically, Modified_TestCase is a derived class from unittest.TestCase.

"""

import os
import sys
import shutil
import unittest
import tempfile
import random
import string
import ConfigParser

import tuf.rsa_key as rsa_key
import tuf.repo.keystore as keystore

# Modify the number of iterations (from the higher default count) so the unit
# tests run faster.
keystore._PBKDF2_ITERATIONS = 1000


# Modify the number of iterations (from the higher default count) so the unit
# tests run faster.
keystore._PBKDF2_ITERATIONS = 1000


class Modified_TestCase(unittest.TestCase):
  """
  <Purpose>
    Provide additional test-setup methods to make testing
    of module's methods-under-test as independent as possible.

    If you want to modify setUp()/tearDown() do:
    class Your_Test_Class(modified_TestCase):
      def setUp():
        your setup modification
        your setup modification
        ...
        modified_TestCase.setUp(self)

  <Methods>
    make_temp_directory(self, directory=None):
      Creates and returns an absolute path of a temporary directory.

    make_temp_file(self, suffix='.txt', directory=None):
      Creates and returns an absolute path of an empty temp file.

    make_temp_data_file(self, suffix='', directory=None, data = junk_data):
      Returns an absolute path of a temp file containing some data.

    make_temp_config_file(self, suffix='', directory=None, config_dict={}, expiration=None):
      Creates a temporary file and puts a config dictionary in it using
      ConfigParser.  It then returns a (config_file_path, config_dictionary)
      tuple.

    make_temp_directory_with_data_files(self, _current_dir=None,directory_content=\
        directory_dictionary, directory=None):
      Creates a temp directory with files, directories and sub-directories
      based on the dictionary supplied. It returns a temp directory, which
      is parent of the structure supplied in the dictionary.

    random_path(self, length = 7):
      Generate a 'random' path consisting of n-length strings of random chars.

    get_keystore_key(self, keyid):
      This a monkey patch for keystore's get_key method.


    Static Methods:
    --------------
    Following methods are static because they technically don't operate
    on any instances of the class, what they do is: they modify class variables
    (dictionaries) that are shared among all instances of the class.  So
    it is possible to call them without instantiating the class.

    generate_rsakey():
      Generate rsa key and put it into 'rsa_keystore' dictionary.

    bind_keys_to_a_role(role, threshold=1):
      Binds a key to a 'role' thus modifying 'semi_roledict' and
      'rsa_keystore' dictionaries.

    bind_keys_to_roles(role_thresholds={}):
      Bind keys to top level roles.  If dictionary of roles-thresholds is
      supplied set - use it to crate appropriate amount of keys.  If you
      want to set a dictionary specifying a threshold each role should have,
      the dictionary should look like this: {role : 2, ... }  where role
      might be 'root' and # is a threshold #.

    random_string(length=7):
      Generate a 'length' long string of random characters.

  """

  # List of all top level roles.
  role_list = ['root', 'targets', 'release', 'timestamp']

  # List of delegated roles.
  delegated_role_list = ['targets/delegated_role1',
                         'targets/delegated_role1/delegated_role2']

  # 'rsa_keyids' stores keyids of all created rsa keys.
  rsa_keyids = []

  # 'rsa_keystore' stores all created rsa keys, that are RSAKEY_SCHEMA
  # conformant, as values for their corresponding keyid dictionary keys.
  # {keyid : {-- rsa key --}, ...}
  rsa_keystore = {}

  # 'rsa_passwords' stores the passwords for all created rsa keys.
  rsa_passwords = {}

  # 'derived_keys' stores the salt and derived keys (e.g., PBKDF2) for the
  # RSA keys. 
  rsa_derived_keys = {}

  # 'semi_roledict' because it lacks an item that a fully pledged
  # ROLEDICT_SCHEMA dictionary would have i.e. 'path' key is absent.
  semi_roledict = {}

  # 'top_level_role_info' same as 'semi_roledict' except that it only
  # contains top-level roles.
  top_level_role_info = {}

  junk_data = 'Stored data.'

  directory_dictionary = {'targets':[{'delegated_level1':
                                      [{'delegated_level2':junk_data},
                                      junk_data]},
                                    junk_data,
                                    junk_data]}

  config_expiration = {'expiration':{'days':0, 'years':0,
                       'minutes':0, 'hours':0, 'seconds':0}}


  mirrors = {'mirror1': {'url_prefix' : 'http://mirror1.com',
                         'metadata_path' : 'metadata',
                         'targets_path' : 'targets',
                         'confined_target_dirs' : ['']},
             'mirror2': {'url_prefix' : 'http://mirror2.com',
                         'metadata_path' : 'metadata',
                         'targets_path' : 'targets',
                         'confined_target_dirs' : ['']},
             'mirror3': {'url_prefix' : 'http://mirror3.com',
                         'metadata_path' : 'metadata',
                         'targets_path' : 'targets',
                         'confined_target_dirs' : ['']}}




  def setUp(self):
    self._cleanup = []


  def tearDown(self):
    for cleanup_function in self._cleanup:
      # Perform clean up by executing clean-up functions.
      try:
        # OSError will occur if the directory was already removed.
        cleanup_function()
      except OSError:
        pass





  def make_temp_directory(self, directory=None):
    """Creates and returns an absolute path of a directory."""
    prefix = self.__class__.__name__+'_'
    temp_directory = tempfile.mkdtemp(prefix=prefix, dir=directory)
    def _destroy_temp_directory():
      shutil.rmtree(temp_directory)
    self._cleanup.append(_destroy_temp_directory)
    return temp_directory





  def make_temp_file(self, suffix='.txt', directory=None):
    """Creates and returns an absolute path of an empty file."""
    prefix='tmp_file_'+self.__class__.__name__+'_'
    temp_file = tempfile.mkstemp(suffix=suffix, prefix=prefix, dir=directory)
    def _destroy_temp_file():
      os.unlink(temp_file[1])
    self._cleanup.append(_destroy_temp_file)
    return temp_file[1]





  def make_temp_data_file(self, suffix='', directory=None, data = junk_data):
    """Returns an absolute path of a temp file containing data."""
    temp_file_path = self.make_temp_file(suffix=suffix, directory=directory)
    temp_file = open(temp_file_path, 'wb')
    temp_file.write(data)
    temp_file.close()
    return temp_file_path





  def make_temp_config_file(self, suffix='', directory=None, config_dict={}, expiration=None):
    """
    Creates a temporary file and puts a simple config
    dictionary in it using ConfigParser.
    It then returns the temp file path, dictionary tuple.
    """
    config = ConfigParser.RawConfigParser()
    if not config_dict:
      # Using the fact that empty sequences are false.
      # Make some mock config data. Make sure it at least has 'keyid',
      # 'threshold' and 'days' keys.
      config_dict = {'expiration':{'days':100},
          'root':{'keyids':['123abc','123abc'], 'threshold':2}}
    if expiration:
      config_dict['expiration'] = {}
      config_dict['expiration'] = self.config_expiration['expiration']
      config_dict['expiration']['days'] = expiration
    for section in config_dict:
      config.add_section(section)
      for key in config_dict[section]:
        config.set(section, key, config_dict[section][key])
    config_path = self.make_temp_file(suffix=suffix, directory=directory)
    config_file = open(config_path, 'wb')
    config.write(config_file)
    config_file.close()
    return (config_path, config_dict)





  def make_temp_directory_with_data_files(self, _current_dir=None,
      directory_content=directory_dictionary, directory=None):
    """
      Creates a temp directory with files, directories and sub-directories
      based on the dictionary supplied. It returns a temp directory, which
      is parent of the structure supplied in the dictionary.  When nested
      directories desired use lists as values ex. {'dir_1':[{dir2:None}]}
      to get '/tmp/tmp_dir_Test_random/dir_1/dir_2' without files.

      <Arguments>
        directory: Specifies a path where to create the new directory in
        (like repository directory).  If 'None' temp directory would be
        created (recommended).

        _current_dir: Used internally.  Represents a current directory, for
          example '/tmp/tmp_dir_Test_random',
          '/tmp/tmp_dir_Test_random/targets/' and
          '/tmp/tmp_dir_Test_random/targets/more_targets' would all be
          current directories in turn since they all contain either files
          or other directories.

        directory_content: Represents a dictionary with desired tree
          structure to be attached to the 'directory'.

      Example:

        directory_dict = {'targets':[{'more_targets': junk_data},
                          junk_data, junk_data]}

        self.make_temp_directory_with_data_files(directory_content=
        directory_dict)
        Creates:
          /tmp/tmp_dir_Test_random/
          /tmp/tmp_dir_Test_random/targets/
          /tmp/tmp_dir_Test_random/targets/tmp_random1.txt
          /tmp/tmp_dir_Test_random/targets/tmp_random2.txt
          /tmp/tmp_dir_Test_random/targets/more_targets/
          /tmp/tmp_dir_Test_random/targets/more_targets/tmp_random3.txt
        Returns:
          ('/tmp/tmp_dir_Test_random/', [targets/tmp_random1.txt,
          targets/tmp_random2.txt, targets/more_targets/tmp_random3.txt])

    """

    if not _current_dir:
      if directory:
        _current_dir = directory
      else:
        _current_dir = self.make_temp_directory()

      # Calls itself with _current_dir set.
      self.make_temp_directory_with_data_files(_current_dir=_current_dir)
      temp_target_files = []

      for directory, _junk, files in os.walk(_current_dir):
        for target in files:
          full_path = os.path.join(directory, target)
          rel_path = os.path.relpath(full_path, _current_dir)
          temp_target_files.append(rel_path)

      return _current_dir, temp_target_files

    for key in directory_content:
      # Create directory 'key'.
      _new_current_dir = os.path.join(_current_dir, key)
      os.mkdir(_new_current_dir)

      # We have the directory.  Check if value of key is a list or a str.
      # If a list iterate through it.
      # Else create a file with content of the item/value.
      if isinstance(directory_content[key],list) and\
         len(directory_content[key]) > 1:

        # Check that there are more than 1 item in the list.
        # else create a file with content of the item.
        for item in range(len(directory_content[key])):
          if isinstance(directory_content[key][item], dict):
            # Pass current directory which is now '_new_current_dir' and the
            # dictionary 'directory_content[key][item]'
            self.make_temp_directory_with_data_files(
                            _current_dir=_new_current_dir,
                            directory_content=directory_content[key][item])
          else:
            # Create a file w/ data, returning its address.
            self.make_temp_data_file(suffix='.txt',
                                     directory=_new_current_dir,
                                     data=directory_content[key][item])

      else:
      # Create a file w/ data, returning its address.
        if directory_content[key]:
          if isinstance(directory_content[key], str):
            self.make_temp_data_file(suffix='.txt', directory=_new_current_dir,
                                     data=directory_content[key])

          elif isinstance(directory_content[key], list) and\
                          len(directory_content[key])==1:
            self.make_temp_data_file(suffix='.txt', directory=_new_current_dir,
                                     data=directory_content[key][0])





  def random_path(self, length = 7):
    """Generate a 'random' path consisting of random n-length strings."""

    rand_path = '/'+self.random_string(length)
    for i in range(2):
      rand_path = os.path.join(rand_path, self.random_string(length))

    return rand_path





  def get_keystore_key(self, keyid):
    """This is a monkey patch for keystore's get_key method."""

    return self.rsa_keystore[keyid]





  @staticmethod
  def generate_rsakey():
    """
    This method generates a rsa key as shown below. It puts it in
    'rsa_keystore' and returns the 'keyid' of the created rsa dictionary.

      {'keytype': 'rsa',
       'keyid': keyid,
       'keyval': {'public': '-----BEGIN RSA PUBLIC KEY----- ...',
                  'private': '-----BEGIN RSA PRIVATE KEY----- ...'}}
    """

    rsakey = rsa_key.generate()
    keyid = rsakey['keyid']
    Modified_TestCase.rsa_keyids.append(keyid)
    password = Modified_TestCase.random_string()
    Modified_TestCase.rsa_passwords[keyid] = password
<<<<<<< HEAD
    salt, iterations, derived_key = keystore._generate_derived_key(password)
    Modified_TestCase.rsa_derived_keys[keyid] = {'salt': salt,
                                                 'derived_key': derived_key,
                                                 'iterations': iterations}
=======
    salt, derived_key = keystore._generate_derived_key(password)
    Modified_TestCase.rsa_derived_keys[keyid] = {'salt': salt,
                                                 'derived_key': derived_key}
>>>>>>> d7899e53
    Modified_TestCase.rsa_keystore[keyid] = rsakey
    
    return keyid





  def create_temp_keystore_directory(self, keystore_dicts=False):

    if not self.rsa_keystore or not self.rsa_derived_keys:
      msg = 'Populate \'rsa_keystore\' and \'rsa_passwords\''+\
          ' before invoking this method.'
      sys.exit(msg)

    temp_keystore_directory = self.make_temp_directory()
    keystore._keystore = self.rsa_keystore
    keystore._derived_keys = self.rsa_derived_keys
    keystore.save_keystore_to_keyfiles(temp_keystore_directory)
    if not keystore_dicts:
      keystore._keystore={}
      keystore._derived_keys={}

    return temp_keystore_directory





  @staticmethod
  def bind_keys_to_a_role(role, threshold=1):
    """
    Binds a key to a 'role' thus modifying 'semi_roledict'
    and 'rsa_keystore' dictionaries.  If 'threshold' is given,
    'threshold' number of keys are added to the 'role', otherwise
    'threshold' is set to 1.  There might be existing keys bound
    to the role, this method will add 'threshold' amount of keys
    to already existing keys.
    """

    if not Modified_TestCase.semi_roledict.has_key(role):
      # If 'semi_roledict' doesn't contain the 'role', initialize it.
      Modified_TestCase.semi_roledict[role] = {}
      Modified_TestCase.semi_roledict[role]['keyids'] = []
      Modified_TestCase.semi_roledict[role]['threshold'] = threshold
    else:
      # Update the role's threshold.
      Modified_TestCase.semi_roledict[role]['threshold'] += threshold

    for number in range(threshold):
      # Create rsa keys and store their keyids in 'keyids' list.
      # Side effect: rsa_keystore gets populated with rsa keys.
      Modified_TestCase.semi_roledict[role]['keyids'].\
          append(Modified_TestCase.generate_rsakey())

    if role in Modified_TestCase.role_list:
      Modified_TestCase.top_level_role_info[role] = {}
      Modified_TestCase.top_level_role_info[role] = \
          Modified_TestCase.semi_roledict[role]





  @staticmethod
  def bind_keys_to_roles(role_thresholds={}):
    """
    Bind keys to top level roles.  If dictionary of roles-thresholds
    is supplied set - use it to create appropriate amount of keys.  If you
    want to set a dictionary specifying a threshold each role should have,
    the dictionary should look like this: {role : 2, ... }  where role
    might be 'root' and # is a threshold #.
    """

    list_of_all_roles = Modified_TestCase.role_list + \
        Modified_TestCase.delegated_role_list
    for role in list_of_all_roles:
      if role_thresholds:
        Modified_TestCase.bind_keys_to_a_role(role, 
                                              threshold=role_thresholds[role])
      else:
        Modified_TestCase.bind_keys_to_a_role(role)





  @staticmethod
  def random_string(length=15):
    """Generate a random string of specified length."""

    rand_str = ''
    for letter in range(length):
      rand_str += random.choice('abcdefABCDEF'+string.digits)

    return rand_str





  @staticmethod
  def clear_toolbox():
    Modified_TestCase.rsa_keyids = []
    Modified_TestCase.rsa_keystore.clear()
    Modified_TestCase.rsa_passwords.clear()
    Modified_TestCase.rsa_derived_keys.clear()
    Modified_TestCase.semi_roledict.clear()
    Modified_TestCase.top_level_role_info.clear()<|MERGE_RESOLUTION|>--- conflicted
+++ resolved
@@ -29,11 +29,6 @@
 
 import tuf.rsa_key as rsa_key
 import tuf.repo.keystore as keystore
-
-# Modify the number of iterations (from the higher default count) so the unit
-# tests run faster.
-keystore._PBKDF2_ITERATIONS = 1000
-
 
 # Modify the number of iterations (from the higher default count) so the unit
 # tests run faster.
@@ -395,16 +390,10 @@
     Modified_TestCase.rsa_keyids.append(keyid)
     password = Modified_TestCase.random_string()
     Modified_TestCase.rsa_passwords[keyid] = password
-<<<<<<< HEAD
     salt, iterations, derived_key = keystore._generate_derived_key(password)
     Modified_TestCase.rsa_derived_keys[keyid] = {'salt': salt,
                                                  'derived_key': derived_key,
                                                  'iterations': iterations}
-=======
-    salt, derived_key = keystore._generate_derived_key(password)
-    Modified_TestCase.rsa_derived_keys[keyid] = {'salt': salt,
-                                                 'derived_key': derived_key}
->>>>>>> d7899e53
     Modified_TestCase.rsa_keystore[keyid] = rsakey
     
     return keyid
