# Copyright 2020, New York University and the TUF contributors
# SPDX-License-Identifier: MIT OR Apache-2.0

"""Client update workflow implementation

The Updater class provides an implementation of the
`TUF client workflow
<https://theupdateframework.github.io/specification/latest/#detailed-client-workflow>`_.
Updater provides an API to query available targets and to download them in a
secure manner: All downloaded files are verified by signed metadata.

High-level description of Updater functionality:
  * Initializing an :class:`~tuf.ngclient.updater.Updater` loads and validates
    the trusted local root metadata: This root metadata is used as the source
    of trust for all other metadata.
  * Calling :func:`~tuf.ngclient.updater.Updater.refresh()` will update root
    metadata and load all other top-level metadata as described in the
    specification, using both locally cached metadata and metadata downloaded
    from the remote repository.
  * When metadata is up-to-date, targets can be dowloaded. The repository
    snapshot is consistent so multiple targets can be downloaded without
    fear of repository content changing. For each target:

      * :func:`~tuf.ngclient.updater.Updater.get_one_valid_targetinfo()` is
        used to find information about a specific target. This will load new
        targets metadata as needed (from local cache or remote repository).
      * :func:`~tuf.ngclient.updater.Updater.updated_targets()` can be used to
        check if target files are already locally cached.
      * :func:`~tuf.ngclient.updater.Updater.download_target()` downloads a
        target file and ensures it is verified correct by the metadata.

Below is a simple example of using the Updater to download and verify
"file.txt" from a remote repository. The required environment for this example
is:

    * A webserver running on http://localhost:8000, serving TUF repository
      metadata at "/tuf-repo/" and targets at "/targets/"
    * Local metadata directory "~/tufclient/metadata/" is writable and contains
      a root metadata version for the remote repository
    * Download directory "~/tufclient/downloads/" is writable

Example::

    from tuf.ngclient import Updater

    # Load trusted local root metadata from client metadata cache. Define the
    # remote repository metadata URL prefix and target URL prefix.
    updater = Updater(
        repository_dir="~/tufclient/metadata/",
        metadata_base_url="http://localhost:8000/tuf-repo/",
        target_base_url="http://localhost:8000/targets/",
    )

    # Update top-level metadata from remote
    updater.refresh()

    # Securely download a target:
    # Update target metadata, then download and verify target
    targetinfo = updater.get_one_valid_targetinfo("file.txt")
    updater.download_target(targetinfo, "~/tufclient/downloads/")
"""

import logging
import os
<<<<<<< HEAD
import tempfile
from typing import Any, Dict, List, Optional, Set, Tuple
=======
from typing import List, Optional, Set, Tuple
>>>>>>> 77317385
from urllib import parse

from securesystemslib import util as sslib_util

from tuf import exceptions
from tuf.api.metadata import TargetFile, Targets
from tuf.ngclient._internal import requests_fetcher, trusted_metadata_set
from tuf.ngclient.config import UpdaterConfig
from tuf.ngclient.fetcher import FetcherInterface

logger = logging.getLogger(__name__)


class Updater:
    """Implementation of the TUF client workflow."""

    def __init__(
        self,
        repository_dir: str,
        metadata_base_url: str,
        target_base_url: Optional[str] = None,
        fetcher: Optional[FetcherInterface] = None,
        config: Optional[UpdaterConfig] = None,
    ):
        """Creates a new Updater instance and loads trusted root metadata.

        Args:
            repository_dir: Local metadata directory. Directory must be
                writable and it must contain a trusted root.json file.
            metadata_base_url: Base URL for all remote metadata downloads
            target_base_url: Optional; Default base URL for all remote target
                downloads. Can be individually set in download_target()
            fetcher: Optional; FetcherInterface implementation used to download
                both metadata and targets. Default is RequestsFetcher

        Raises:
            OSError: Local root.json cannot be read
            RepositoryError: Local root.json is invalid
        """
        self._dir = repository_dir
        self._metadata_base_url = _ensure_trailing_slash(metadata_base_url)
        if target_base_url is None:
            self._target_base_url = None
        else:
            self._target_base_url = _ensure_trailing_slash(target_base_url)

        # Read trusted local root metadata
        data = self._load_local_metadata("root")
        self._trusted_set = trusted_metadata_set.TrustedMetadataSet(data)

        if fetcher is None:
            self._fetcher = requests_fetcher.RequestsFetcher()
        else:
            self._fetcher = fetcher

        self.config = config or UpdaterConfig()

    def refresh(self) -> None:
        """Refreshes top-level metadata.

        Downloads, verifies, and loads metadata for the top-level roles in the
        specified order (root -> timestamp -> snapshot -> targets) implementing
        all the checks required in the TUF client workflow.

        The metadata for delegated roles are not refreshed by this method as
        that happens on demand during get_one_valid_targetinfo().

        The refresh() method should be called by the client before any other
        method calls.

        Raises:
            OSError: New metadata could not be written to disk
            RepositoryError: Metadata failed to verify in some way
            TODO: download-related errors
        """

        self._load_root()
        self._load_timestamp()
        self._load_snapshot()
        self._load_targets("targets", "root")

    def get_one_valid_targetinfo(
        self, target_path: str
    ) -> Optional[TargetFile]:
        """Returns TargetFile instance with information for 'target_path'.

        The return value can be used as an argument to
        :func:`download_target()` and :func:`updated_targets()`.

        :func:`refresh()` must be called before calling
        `get_one_valid_targetinfo()`. Subsequent calls to
        `get_one_valid_targetinfo()` will use the same consistent repository
        state: Changes that happen in the repository between calling
        :func:`refresh()` and `get_one_valid_targetinfo()` will not be
        seen by the updater.

        As a side-effect this method downloads all the additional (delegated
        targets) metadata it needs to return the target information.

        Args:
            target_path: A target identifier that is a path-relative-URL string
                (https://url.spec.whatwg.org/#path-relative-url-string).
                Typically this is also the unix file path of the eventually
                downloaded file.

        Raises:
            OSError: New metadata could not be written to disk
            RepositoryError: Metadata failed to verify in some way
            TODO: download-related errors

        Returns:
            A TargetFile instance or None.
        """
        return self._preorder_depth_first_walk(target_path)

    @staticmethod
    def updated_targets(
        targets: List[TargetFile], destination_directory: str
    ) -> List[TargetFile]:
        """Checks whether local cached target files are up to date

        After retrieving the target information for the targets that should be
        updated, updated_targets() can be called to determine which targets
        have changed compared to locally stored versions.

        All the targets that are not up-to-date in destination_directory are
        returned in a list. The list items can be downloaded with
        'download_target()'.
        """
        # Keep track of the target objects and filepaths of updated targets.
        # Return 'updated_targets' and use 'updated_targetpaths' to avoid
        # duplicates.
        updated_targets = []
        updated_targetpaths = []

        for target in targets:
            # Prepend 'destination_directory' to the target's relative filepath
            # (as stored in metadata.)  Verify the hash of 'target_filepath'
            # against each hash listed for its fileinfo.  Note: join() discards
            # 'destination_directory' if 'filepath' contains a leading path
            # separator (i.e., is treated as an absolute path).
            target_filepath = os.path.join(destination_directory, target.path)

            if target_filepath in updated_targetpaths:
                continue

            try:
                with open(target_filepath, "rb") as target_file:
                    target.verify_length_and_hashes(target_file)
            # If the file does not exist locally or length and hashes
            # do not match, append to updated targets.
            except (OSError, exceptions.LengthOrHashMismatchError):
                updated_targets.append(target)
                updated_targetpaths.append(target_filepath)

        return updated_targets

    def download_target(
        self,
        targetinfo: TargetFile,
        destination_directory: str,
        target_base_url: Optional[str] = None,
    ):
        """Downloads the target file specified by 'targetinfo'.

        Args:
            targetinfo: TargetFile instance received from
                get_one_valid_targetinfo() or updated_targets().
            destination_directory: existing local directory to download into.
                Note that new directories may be created inside
                destination_directory as required.
            target_base_url: Optional; Base URL used to form the final target
                download URL. Default is the value provided in Updater()

        Raises:
            TODO: download-related errors
            TODO: file write errors
        """
        if target_base_url is None and self._target_base_url is None:
            raise ValueError(
                "target_base_url must be set in either download_target() or "
                "constructor"
            )
        if target_base_url is None:
            target_base_url = self._target_base_url
        else:
            target_base_url = _ensure_trailing_slash(target_base_url)

        target_filepath = targetinfo.path
        consistent_snapshot = self._trusted_set.root.signed.consistent_snapshot
        if consistent_snapshot and self.config.prefix_targets_with_hash:
            hashes = list(targetinfo.hashes.values())
            target_filepath = f"{hashes[0]}.{target_filepath}"
        full_url = parse.urljoin(target_base_url, target_filepath)

        with self._fetcher.download_file(
            full_url, targetinfo.length
        ) as target_file:
            try:
                targetinfo.verify_length_and_hashes(target_file)
            except exceptions.LengthOrHashMismatchError as e:
                raise exceptions.RepositoryError(
                    f"{target_filepath} length or hashes do not match"
                ) from e

            # Store the target file name without the HASH prefix.
            local_filepath = os.path.join(
                destination_directory, targetinfo.path
            )
            sslib_util.persist_temp_file(target_file, local_filepath)

    def _download_metadata(
        self, rolename: str, length: int, version: Optional[int] = None
    ) -> bytes:
        """Download a metadata file and return it as bytes"""
        if version is None:
            filename = f"{rolename}.json"
        else:
            filename = f"{version}.{rolename}.json"
        url = parse.urljoin(self._metadata_base_url, filename)
        return self._fetcher.download_bytes(url, length)

    def _load_local_metadata(self, rolename: str) -> bytes:
        with open(os.path.join(self._dir, f"{rolename}.json"), "rb") as f:
            return f.read()

    def _persist_metadata(self, rolename: str, data: bytes):
        """Saving metadata in one move operation. To ensure there is
        no chance for loss of data during writing,
        the data is first written to temp file followed by
        an atomic move operation to the correct file location
        to make sure that if data writing process is halted
        or interrupted, the original data is not lost.
        """

        file_name = os.path.join(self._dir, f"{rolename}.json")
        with tempfile.NamedTemporaryFile(
            dir=self._dir, delete=False
        ) as temp_file:
            temp_file.write(data)
        os.replace(temp_file.name, file_name)

    def _load_root(self) -> None:
        """Load remote root metadata.

        Sequentially load and persist on local disk every newer root metadata
        version available on the remote.
        """

        # Update the root role
        lower_bound = self._trusted_set.root.signed.version + 1
        upper_bound = lower_bound + self.config.max_root_rotations

        for next_version in range(lower_bound, upper_bound):
            try:
                data = self._download_metadata(
                    "root", self.config.root_max_length, next_version
                )
                self._trusted_set.update_root(data)
                self._persist_metadata("root", data)

            except exceptions.FetcherHTTPError as exception:
                if exception.status_code not in {403, 404}:
                    raise
                # 404/403 means current root is newest available
                break

    def _load_timestamp(self) -> None:
        """Load local and remote timestamp metadata"""
        try:
            data = self._load_local_metadata("timestamp")
            self._trusted_set.update_timestamp(data)
        except (OSError, exceptions.RepositoryError) as e:
            # Local timestamp does not exist or is invalid
            logger.debug("Failed to load local timestamp %s", e)

        # Load from remote (whether local load succeeded or not)
        data = self._download_metadata(
            "timestamp", self.config.timestamp_max_length
        )
        self._trusted_set.update_timestamp(data)
        self._persist_metadata("timestamp", data)

    def _load_snapshot(self) -> None:
        """Load local (and if needed remote) snapshot metadata"""
        try:
            data = self._load_local_metadata("snapshot")
            self._trusted_set.update_snapshot(data)
            logger.debug("Local snapshot is valid: not downloading new one")
        except (OSError, exceptions.RepositoryError) as e:
            # Local snapshot does not exist or is invalid: update from remote
            logger.debug("Failed to load local snapshot %s", e)

            metainfo = self._trusted_set.timestamp.signed.meta["snapshot.json"]
            length = metainfo.length or self.config.snapshot_max_length
            version = None
            if self._trusted_set.root.signed.consistent_snapshot:
                version = metainfo.version

            data = self._download_metadata("snapshot", length, version)
            self._trusted_set.update_snapshot(data)
            self._persist_metadata("snapshot", data)

    def _load_targets(self, role: str, parent_role: str) -> None:
        """Load local (and if needed remote) metadata for 'role'."""
        try:
            data = self._load_local_metadata(role)
            self._trusted_set.update_delegated_targets(data, role, parent_role)
            logger.debug("Local %s is valid: not downloading new one", role)
        except (OSError, exceptions.RepositoryError) as e:
            # Local 'role' does not exist or is invalid: update from remote
            logger.debug("Failed to load local %s: %s", role, e)

            metainfo = self._trusted_set.snapshot.signed.meta[f"{role}.json"]
            length = metainfo.length or self.config.targets_max_length
            version = None
            if self._trusted_set.root.signed.consistent_snapshot:
                version = metainfo.version

            data = self._download_metadata(role, length, version)
            self._trusted_set.update_delegated_targets(data, role, parent_role)
            self._persist_metadata(role, data)

    def _preorder_depth_first_walk(
        self, target_filepath: str
    ) -> Optional[TargetFile]:
        """
        Interrogates the tree of target delegations in order of appearance
        (which implicitly order trustworthiness), and returns the matching
        target found in the most trusted role.
        """

        # List of delegations to be interrogated. A (role, parent role) pair
        # is needed to load and verify the delegated targets metadata.
        delegations_to_visit = [("targets", "root")]
        visited_role_names: Set[Tuple[str, str]] = set()
        number_of_delegations = self.config.max_delegations

        # Preorder depth-first traversal of the graph of target delegations.
        while number_of_delegations > 0 and len(delegations_to_visit) > 0:

            # Pop the role name from the top of the stack.
            role_name, parent_role = delegations_to_visit.pop(-1)

            # Skip any visited current role to prevent cycles.
            if (role_name, parent_role) in visited_role_names:
                logger.debug("Skipping visited current role %s", role_name)
                continue

            # The metadata for 'role_name' must be downloaded/updated before
            # its targets, delegations, and child roles can be inspected.
            self._load_targets(role_name, parent_role)

            role_metadata: Targets = self._trusted_set[role_name].signed
            target = role_metadata.targets.get(target_filepath)

            if target is not None:
                logger.debug("Found target in current role %s", role_name)
                return target

            # After preorder check, add current role to set of visited roles.
            visited_role_names.add((role_name, parent_role))

            # And also decrement number of visited roles.
            number_of_delegations -= 1

            if role_metadata.delegations is not None:
                child_roles_to_visit = []
                # NOTE: This may be a slow operation if there are many
                # delegated roles.
                for child_role in role_metadata.delegations.roles:
                    if child_role.is_delegated_path(target_filepath):
                        logger.debug("Adding child role %s", child_role.name)

                        child_roles_to_visit.append(
                            (child_role.name, role_name)
                        )
                        if child_role.terminating:
                            logger.debug("Not backtracking to other roles.")
                            delegations_to_visit = []
                            break
                # Push 'child_roles_to_visit' in reverse order of appearance
                # onto 'delegations_to_visit'.  Roles are popped from the end of
                # the list.
                child_roles_to_visit.reverse()
                delegations_to_visit.extend(child_roles_to_visit)

        if number_of_delegations == 0 and len(delegations_to_visit) > 0:
            logger.debug(
                "%d roles left to visit, but allowed to "
                "visit at most %d delegations.",
                len(delegations_to_visit),
                self.config.max_delegations,
            )

        # If this point is reached then target is not found, return None
        return None


def _ensure_trailing_slash(url: str):
    """Return url guaranteed to end in a slash"""
    return url if url.endswith("/") else f"{url}/"<|MERGE_RESOLUTION|>--- conflicted
+++ resolved
@@ -62,12 +62,12 @@
 
 import logging
 import os
-<<<<<<< HEAD
 import tempfile
+
 from typing import Any, Dict, List, Optional, Set, Tuple
-=======
+
 from typing import List, Optional, Set, Tuple
->>>>>>> 77317385
+
 from urllib import parse
 
 from securesystemslib import util as sslib_util
