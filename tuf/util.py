"""
<Program Name>
  util.py

<Author>
  Konstantin Andrianov

<Started>
  March 24, 2012.  Derived from original util.py written by Geremy Condra.

<Copyright>
  See LICENSE for licensing information.

<Purpose>
  Provides utility services.  This module supplies utility functions such as:
  get_file_details() that computes the length and hash of a file, import_json
  that tries to import a working json module, load_json_* functions, and a
  TempFile class that generates a file-like object for temporary storage, etc.
"""

# Help with Python 3 compatibility, where the print statement is a function, an
# implicit relative import is invalid, and the '/' operator performs true
# division.  Example:  print 'hello world' raises a 'SyntaxError' exception.
from __future__ import print_function
from __future__ import absolute_import
from __future__ import division
from __future__ import unicode_literals

import os
import sys
import gzip
import shutil
import logging
import tempfile
import fnmatch

import tuf
import tuf.hash
import tuf.conf
import tuf.formats
import six

# The algorithm used by the repository to generate the digests of the
# target filepaths, which are included in metadata files and may be prepended
# to the filenames of consistent snapshots.
HASH_FUNCTION = 'sha256'

# See 'log.py' to learn how logging is handled in TUF.
logger = logging.getLogger('tuf.util')


class TempFile(object):
  """
  <Purpose>
    A high-level temporary file that cleans itself up or can be manually
    cleaned up. This isn't a complete file-like object. The file functions
    that are supported make additional common-case safe assumptions.  There
    are additional functions that aren't part of file-like objects.  TempFile
    is used in the download.py module to temporarily store downloaded data while
    all security checks (file hashes/length) are performed.
  """

  def _default_temporary_directory(self, prefix):
    """__init__ helper."""
    try:
      self.temporary_file = tempfile.NamedTemporaryFile(prefix=prefix)
    
    except OSError as err: # pragma: no cover
      logger.critical('Cannot create a system temporary directory: '+repr(err))
      raise tuf.Error(err)



  def __init__(self, prefix='tuf_temp_'):
    """
    <Purpose>
      Initializes TempFile.

    <Arguments>
      prefix:
        A string argument to be used with tempfile.NamedTemporaryFile function.

    <Exceptions>
      tuf.Error on failure to load temp dir.

    <Return>
      None.
    """

    self._compression = None
    
    # If compression is set then the original file is saved in 'self._orig_file'.
    self._orig_file = None
    temp_dir = tuf.conf.temporary_directory
    if temp_dir is not None and tuf.formats.PATH_SCHEMA.matches(temp_dir):
      try:
        self.temporary_file = tempfile.NamedTemporaryFile(prefix=prefix,
                                                          dir=temp_dir)
      except OSError as err:
        logger.error('Temp file in ' + temp_dir + ' failed: '+repr(err))
        logger.error('Will attempt to use system default temp dir.')
        self._default_temporary_directory(prefix)
    
    else:
      self._default_temporary_directory(prefix)





  def get_compressed_length(self):
    """
    <Purpose>
      Get the compressed length of the file. This will be correct information
      even when the file is read as an uncompressed one.

    <Arguments>
      None.

    <Exceptions>
      OSError.

    <Return>
      Nonnegative integer representing compressed file size.
    """

    # Even if we read a compressed file with the gzip standard library module,
    # the original file will remain compressed.
    return os.stat(self.temporary_file.name).st_size



  def flush(self):
    """
    <Purpose>
      Flushes buffered output for the file.

    <Arguments>
      None.

    <Exceptions>
      None.

    <Return>
      None.
    """

    self.temporary_file.flush()





  def read(self, size=None):
    """
    <Purpose>
      Read specified number of bytes.  If size is not specified then the whole
      file is read and the file pointer is placed at the beginning of the file.

    <Arguments>
      size:
        Number of bytes to be read.

    <Exceptions>
      tuf.FormatError: if 'size' is invalid.

    <Return>
      String of data.
    """

    if size is None:
      self.temporary_file.seek(0)
      data = self.temporary_file.read()
      self.temporary_file.seek(0)
      
      return data
    
    else:
      if not (isinstance(size, int) and size > 0):
        raise tuf.FormatError
      
      return self.temporary_file.read(size)





  def write(self, data, auto_flush=True):
    """
    <Purpose>
      Writes a data string to the file.

    <Arguments>
      data:
        A string containing some data.

      auto_flush:
        Boolean argument, if set to 'True', all data will be flushed from
        internal buffer.

    <Exceptions>
      None.

    <Return>
      None.
    """

    self.temporary_file.write(data)
    if auto_flush:
      self.flush()



  def move(self, destination_path):
    """
    <Purpose>
      Copies 'self.temporary_file' to a non-temp file at 'destination_path' and
      closes 'self.temporary_file' so that it is removed.

    <Arguments>
      destination_path:
        Path to store the file in.

    <Exceptions>
      None.

    <Return>
      None.
    """

    self.flush()
    self.seek(0)
    destination_file = open(destination_path, 'wb')
    shutil.copyfileobj(self.temporary_file, destination_file)
    destination_file.close()
    
    # 'self.close()' closes temporary file which destroys itself.
    self.close_temp_file()





  def seek(self, *args):
    """
    <Purpose>
      Set file's current position.

    <Arguments>
      *args:
        (*-operator): unpacking argument list is used
        because seek method accepts two args: offset and whence.  If whence is
        not specified, its default is 0.  Indicate offset to set the file's
        current position. Refer to the python manual for more info.

    <Exceptions>
      None.

    <Return>
      None.
    """

    self.temporary_file.seek(*args)





  def decompress_temp_file_object(self, compression):
    """
    <Purpose>
      To decompress a compressed temp file object.  Decompression is performed
      on a temp file object that is compressed, this occurs after downloading
      a compressed file.  For instance if a compressed version of some meta
      file in the repository is downloaded, the temp file containing the
      compressed meta file will be decompressed using this function.
      Note that after calling this method, write() can no longer be called.

                            meta.json.gz
                               |...[download]
                        temporary_file (containing meta.json.gz)
                        /             \
               temporary_file          _orig_file
          containing meta.json          containing meta.json.gz
          (decompressed data)

    <Arguments>
      compression:
        A string indicating the type of compression that was used to compress
        a file.  Only gzip is allowed.

    <Exceptions>
      tuf.FormatError: If 'compression' is improperly formatted.

      tuf.Error: If an invalid compression is given.

      tuf.DecompressionError: If the compression failed for any reason.

    <Side Effects>
      'self._orig_file' is used to store the original data of 'temporary_file'.

    <Return>
      None.
    """

    # Does 'compression' have the correct format?
    # Raise 'tuf.FormatError' if there is a mismatch.
    tuf.formats.NAME_SCHEMA.check_match(compression)
    
    if self._orig_file is not None:
      raise tuf.Error('Can only set compression on a TempFile once.')

    if compression != 'gzip':
      raise tuf.Error('Only gzip compression is supported.')

    self.seek(0)
    self._compression = compression
    self._orig_file = self.temporary_file

    try:
      gzip_file_object = gzip.GzipFile(fileobj=self.temporary_file, mode='rb')
      uncompressed_content = gzip_file_object.read()
      self.temporary_file = tempfile.NamedTemporaryFile()
      self.temporary_file.write(uncompressed_content)
      self.flush() 
    
    except Exception as exception:
      raise tuf.DecompressionError(exception)





  def close_temp_file(self):
    """
    <Purpose>
      Closes the temporary file object. 'close_temp_file' mimics usual
      file.close(), however temporary file destroys itself when
      'close_temp_file' is called. Further if compression is set, second
      temporary file instance 'self._orig_file' is also closed so that no open
      temporary files are left open.

    <Arguments>
      None.

    <Exceptions>
      None.

    <Side Effects>
      Closes 'self._orig_file'.

    <Return>
      None.
    """

    self.temporary_file.close()
    # If compression has been set, we need to explicitly close the original
    # file object.
    if self._orig_file is not None:
      self._orig_file.close()





def get_file_details(filepath, hash_algorithms=['sha256']):
  """
  <Purpose>
    To get file's length and hash information.  The hash is computed using the
    sha256 algorithm.  This function is used in the signerlib.py and updater.py
    modules.

  <Arguments>
    filepath:
      Absolute file path of a file.

    hash_algorithms:

  <Exceptions>
    tuf.FormatError: If hash of the file does not match HASHDICT_SCHEMA.

    tuf.Error: If 'filepath' does not exist. 

  <Returns>
    A tuple (length, hashes) describing 'filepath'.
  """
  
  # Making sure that the format of 'filepath' is a path string.
  # 'tuf.FormatError' is raised on incorrect format.
  tuf.formats.PATH_SCHEMA.check_match(filepath)
  tuf.formats.HASHALGORITHMS_SCHEMA.check_match(hash_algorithms)

  # The returned file hashes of 'filepath'.
  file_hashes = {}

  # Does the path exists?
  if not os.path.exists(filepath):
    raise tuf.Error('Path ' + repr(filepath) + ' doest not exist.')
  filepath = os.path.abspath(filepath)

  # Obtaining length of the file.
  file_length = os.path.getsize(filepath)

  # Obtaining hash of the file.
  for algorithm in hash_algorithms:
    digest_object = tuf.hash.digest_filename(filepath, algorithm)
    file_hashes.update({algorithm: digest_object.hexdigest()})

  # Performing a format check to ensure 'file_hash' corresponds HASHDICT_SCHEMA.
  # Raise 'tuf.FormatError' if there is a mismatch.
  tuf.formats.HASHDICT_SCHEMA.check_match(file_hashes)

  return file_length, file_hashes





def ensure_parent_dir(filename):
  """
  <Purpose>
    To ensure existence of the parent directory of 'filename'.  If the parent
    directory of 'name' does not exist, create it.

    Example: If 'filename' is '/a/b/c/d.txt', and only the directory '/a/b/'
    exists, then directory '/a/b/c/d/' will be created.

  <Arguments>
    filename:
      A path string.

  <Exceptions>
    tuf.FormatError: If 'filename' is improperly formatted.

  <Side Effects>
    A directory is created whenever the parent directory of 'filename' does not
    exist.

  <Return>
    None.
  """

  # Ensure 'filename' corresponds to 'PATH_SCHEMA'.
  # Raise 'tuf.FormatError' on a mismatch.
  tuf.formats.PATH_SCHEMA.check_match(filename)

  # Split 'filename' into head and tail, check if head exists.
  directory = os.path.split(filename)[0]

  if directory and not os.path.exists(directory):
    # mode = 'rwx------'. 448 (decimal) is 700 in octal.
    os.makedirs(directory, 448)





def file_in_confined_directories(filepath, confined_directories):
  """
  <Purpose>
    Check if the directory containing 'filepath' is in the list/tuple of
    'confined_directories'.

  <Arguments>
    filepath:
      A string representing the path of a file.  The following example path
      strings are viewed as files and not directories: 'a/b/c', 'a/b/c.txt'.

    confined_directories:
      A list, or a tuple, of directory strings.

  <Exceptions>
   tuf.FormatError: On incorrect format of the input.

  <Return>
    Boolean.  True, if path is either the empty string
    or in 'confined_paths'; False, otherwise.
  """

  # Do the arguments have the correct format?
  # Raise 'tuf.FormatError' if there is a mismatch.
  tuf.formats.RELPATH_SCHEMA.check_match(filepath)
  tuf.formats.RELPATHS_SCHEMA.check_match(confined_directories)

  for confined_directory in confined_directories:
    # The empty string (arbitrarily chosen) signifies the client is confined
    # to all directories and subdirectories.  No need to check 'filepath'.
    if confined_directory == '':
      return True

    # Normalized paths needed, to account for up-level references, etc.
    # TUF clients have the option of setting the list of directories in
    # 'confined_directories'.
    filepath = os.path.normpath(filepath)
    confined_directory = os.path.normpath(confined_directory)
    
    # A TUF client may restrict himself to specific directories on the
    # remote repository.  The list of paths in 'confined_path', not including
    # each path's subdirectories, are the only directories the client will
    # download targets from.
    if os.path.dirname(filepath) == confined_directory:
      return True

  return False






def find_delegated_role(roles, delegated_role):
  """
  <Purpose>
    Find the index, if any, of a role with a given name in a list of roles.

  <Arguments>
    roles:
      The list of roles, each of which must have a 'name' attribute.

    delegated_role:
      The name of the role to be found in the list of roles.

  <Exceptions>
    tuf.RepositoryError, if the list of roles has invalid data.

  <Side Effects>
    No known side effects.

  <Returns>
    The unique index, an interger, in the list of roles.  if 'delegated_role'
    does not exist, 'None' is returned.
  """

  # Do the arguments have the correct format?
  # Ensure the arguments have the appropriate number of objects and object
  # types, and that all dict keys are properly named.
  # Raise 'tuf.FormatError' if any are improperly formatted.
  tuf.formats.ROLELIST_SCHEMA.check_match(roles)
  tuf.formats.ROLENAME_SCHEMA.check_match(delegated_role)

  # The index of a role, if any, with the same name.
  role_index = None

  for index in six.moves.xrange(len(roles)):
    role = roles[index]
    name = role.get('name')
    
    # This role has no name.
    if name is None:
      no_name_message = 'Role with no name.'
      raise tuf.RepositoryError(no_name_message)
    
    # Does this role have the same name?
    else:
      # This role has the same name, and...
      if name == delegated_role:
        # ...it is the only known role with the same name.
        if role_index is None:
          role_index = index
        
        # ...there are at least two roles with the same name.
        else:
          duplicate_role_message = 'Duplicate role (' + str(delegated_role) + ').'
          raise tuf.RepositoryError(duplicate_role_message)
      
      # This role has a different name.
      else:
        logger.debug('Skipping delegated role: ' + repr(delegated_role))

  return role_index






def ensure_all_targets_allowed(rolename, list_of_targets, parent_delegations):
  """
  <Purpose>
    Ensure that the list of targets specified by 'rolename' are allowed; this is
    determined by inspecting the 'delegations' field of the parent role
    of 'rolename'.  If a target specified by 'rolename' is not found in the 
    delegations field of 'metadata_object_of_parent', raise an exception.  The
    top-level role 'targets' is allowed to list any target file, so this
    function does not raise an exception if 'rolename' is 'targets'.
 
    Targets allowed are either exlicitly listed under the 'paths' field, or
    match one of the patterns (i.e., Unix shell-style wildcards) listed there.
    A parent role may delegate trust to all files under a particular directory,
    including files in subdirectories by using wildcards (e.g.,
    '/packages/source/Django/*', '/packages/django*.tar.gzip).
    Targets listed in hashed bins are also validated (i.e., its calculated path
    hash prefix must be delegated by the parent role).

    TODO: Should the TUF spec restrict the repository to one particular
    algorithm when calcutating path hash prefixes (currently restricted to 
    SHA256)?  Should we allow the repository to specify in the role dictionary
    the algorithm used for these generated hashed paths?

  <Arguments>
    rolename:
      The name of the role whose targets must be verified. This is a
      role name and should not end in '.json'.  Examples: 'root', 'targets',
      'unclaimed'.

    list_of_targets:
      The targets of 'rolename', as listed in targets field of the 'rolename'
      metadata.  'list_of_targets' are target paths relative to the targets
      directory of the repository.  The delegations of the parent role are
      checked to verify that the targets of 'list_of_targets' are valid.
    
    parent_delegations:
      The parent delegations of 'rolename'.  The metadata object stores
      the allowed paths and path hash prefixes of child delegations in its 
      'delegations' attribute.

  <Exceptions>
    tuf.FormatError:
      If any of the arguments are improperly formatted.

    tuf.ForbiddenTargetError:
      If the targets of 'metadata_role' are not allowed according to
      the parent's metadata file.  The 'paths' and 'path_hash_prefixes'
      attributes are verified.

    tuf.RepositoryError:
      If the parent of 'rolename' has not made a delegation to 'rolename'.

  <Side Effects>
    None.

  <Returns>
    None.
  """
  
  # Do the arguments have the correct format?
  # Ensure the arguments have the appropriate number of objects and object
  # types, and that all dict keys are properly named.
  # Raise 'tuf.FormatError' if any are improperly formatted.
  tuf.formats.ROLENAME_SCHEMA.check_match(rolename)
  tuf.formats.RELPATHS_SCHEMA.check_match(list_of_targets)
  tuf.formats.DELEGATIONS_SCHEMA.check_match(parent_delegations)
  
  # Return if 'rolename' is 'targets'.  'targets' is not a delegated role.  Any
  # target file listed in 'targets' is allowed.
  if rolename == 'targets':
    return
  
  # The allowed targets of delegated roles are stored in the parent's metadata
  # file.  Iterate 'list_of_targets' and confirm they are trusted, or their root
  # parent directory exists in the role delegated paths, or path hash prefixes,
  # of the parent role.  First, locate 'rolename' in the 'roles' attribute of
  # 'parent_delegations'.
  roles = parent_delegations['roles']
  role_index = find_delegated_role(roles, rolename)

  # Ensure the delegated role exists prior to extracting trusted paths from
  # the parent's 'paths', or trusted path hash prefixes from the parent's
  # 'path_hash_prefixes'.
  if role_index is not None:
    role = roles[role_index] 
    allowed_child_paths = role.get('paths')
    allowed_child_path_hash_prefixes = role.get('path_hash_prefixes')
    actual_child_targets = list_of_targets 

    if allowed_child_path_hash_prefixes is not None:
      consistent = paths_are_consistent_with_hash_prefixes
      
<<<<<<< HEAD
      # 'actual_child_targets' (i.e., 'list_of_targets') should have length
=======
      # 'actual_child_targets' (i.e., 'list_of_targets') should have lenth
>>>>>>> 158f452b
      # greater than zero due to the tuf.format check above.
      if not consistent(actual_child_targets,
                        allowed_child_path_hash_prefixes):
        message =  repr(rolename) + ' specifies a target that does not' + \
          ' have a path hash prefix listed in its parent role.'
        raise tuf.ForbiddenTargetError(message)
    
    elif allowed_child_paths is not None: 
      # Check that each delegated target is either explicitly listed or a parent
      # directory is found under role['paths'], otherwise raise an exception.
      # If the parent role explicitly lists target file paths in 'paths',
      # this loop will run in O(n^2), the worst-case.  The repository
      # maintainer will likely delegate entire directories, and opt for
      # explicit file paths if the targets in a directory are delegated to 
      # different roles/developers.
      for child_target in actual_child_targets:
        for allowed_child_path in allowed_child_paths:
          if fnmatch.fnmatch(child_target, allowed_child_path):
            break
        
        else: 
          raise tuf.ForbiddenTargetError('Role '+repr(rolename)+' specifies'+\
                                         ' target '+repr(child_target)+','+\
                                         ' which is not an allowed path'+\
                                         ' according to the delegations set'+\
                                         ' by its parent role.')

    else:
      # 'role' should have been validated when it was downloaded.
      # The 'paths' or 'path_hash_prefixes' attributes should not be missing,
      # so raise an error in case this clause is reached.
      raise tuf.FormatError(repr(role) + ' did not contain one of ' +\
                            'the required fields ("paths" or ' +\
                            '"path_hash_prefixes").')

  # Raise an exception if the parent has not delegated to the specified
  # 'rolename' child role.
  else:
    raise tuf.RepositoryError('The parent role has not delegated to '+\
                              repr(rolename) + '.')





def paths_are_consistent_with_hash_prefixes(paths, path_hash_prefixes):
  """
  <Purpose>
    Determine whether a list of paths are consistent with their alleged
    path hash prefixes. By default, the SHA256 hash function is used.

  <Arguments>
    paths:
      A list of paths for which their hashes will be checked.

    path_hash_prefixes:
      The list of path hash prefixes with which to check the list of paths.

  <Exceptions>
    tuf.FormatError:
      If the arguments are improperly formatted.

  <Side Effects>
    No known side effects.

  <Returns>
    A Boolean indicating whether or not the paths are consistent with the
    hash prefix.
  """
  
  # Do the arguments have the correct format?
  # Ensure the arguments have the appropriate number of objects and object
  # types, and that all dict keys are properly named.
  # Raise 'tuf.FormatError' if any are improperly formatted.
  tuf.formats.RELPATHS_SCHEMA.check_match(paths)
  tuf.formats.PATH_HASH_PREFIXES_SCHEMA.check_match(path_hash_prefixes)

  # Assume that 'paths' and 'path_hash_prefixes' are inconsistent until
  # proven otherwise.
  consistent = False

  # The format checks above ensure the 'paths' and 'path_hash_prefix' lists
  # have lengths greater than zero.
  for path in paths:
    path_hash = get_target_hash(path)
    
    # Assume that every path is inconsistent until proven otherwise.
    consistent = False

    for path_hash_prefix in path_hash_prefixes:
      if path_hash.startswith(path_hash_prefix):
        consistent = True
        break

    # This path has no matching path_hash_prefix. Stop looking further.
    if not consistent:
      break

  return consistent





def get_target_hash(target_filepath):
  """
  <Purpose>
    Compute the hash of 'target_filepath'. This is useful in conjunction with
    the "path_hash_prefixes" attribute in a delegated targets role, which
    tells us which paths it is implicitly responsible for.
    
    The repository may optionally organize targets into hashed bins to ease
    target delegations and role metadata management.  The use of consistent
    hashing allows for a uniform distribution of targets into bins. 

  <Arguments>
    target_filepath:
      The path to the target file on the repository. This will be relative to
      the 'targets' (or equivalent) directory on a given mirror.

  <Exceptions>
    None.
 
  <Side Effects>
    None.
  
  <Returns>
    The hash of 'target_filepath'.
  """
  
  # Does 'target_filepath' have the correct format?
  # Ensure the arguments have the appropriate number of objects and object
  # types, and that all dict keys are properly named.
  # Raise 'tuf.FormatError' if there is a mismatch.
  tuf.formats.RELPATH_SCHEMA.check_match(target_filepath)

  # Calculate the hash of the filepath to determine which bin to find the 
  # target.  The client currently assumes the repository uses
  # 'HASH_FUNCTION' to generate hashes and 'utf-8'.
  digest_object = tuf.hash.digest(HASH_FUNCTION)
  encoded_target_filepath = target_filepath.encode('utf-8')
  digest_object.update(encoded_target_filepath)
  target_filepath_hash = digest_object.hexdigest() 

  return target_filepath_hash





_json_module = None

def import_json():
  """
  <Purpose>
    Tries to import json module. We used to fall back to the simplejson module,
    but we have dropped support for that module. We are keeping this interface
    intact for backwards compatibility.

  <Arguments>
    None.

  <Exceptions>
    ImportError: on failure to import the json module.

  <Side Effects>
    None.

  <Return>
    json module
  """

  global _json_module

  if _json_module is not None:
    return _json_module
  
  else:
    try:
      module = __import__('json')
   
    # The 'json' module is available in Python > 2.6, and thus this exception
    # should not occur in all supported Python installations (> 2.6) of TUF.
    except ImportError: #pragma: no cover
      raise ImportError('Could not import the json module')
    
    else:
      _json_module = module
      return module

json = import_json()



def load_json_string(data):
  """
  <Purpose>
    Deserialize 'data' (JSON string) to a Python object.

  <Arguments>
    data:
      A JSON string.
  
  <Exceptions>
    tuf.Error, if 'data' cannot be deserialized to a Python object.

  <Side Effects>
    None.

  <Returns>
    Deserialized object.  For example, a dictionary.
  """

  deserialized_object = None
  
  try:
    deserialized_object = json.loads(data)
 
  except TypeError:
    message = 'Invalid JSON string: ' + repr(data)
    raise tuf.Error(message)
  
  except ValueError:
    message = 'Cannot deserialize to a Python object: ' + repr(data)
    raise tuf.Error(message)
  
  else:
    return deserialized_object    



def load_json_file(filepath):
  """
  <Purpose>
    Deserialize a JSON object from a file containing the object.

  <Arguments>
    filepath:
      Absolute path of JSON file.

  <Exceptions>
    tuf.FormatError: If 'filepath' is improperly formatted.

    tuf.Error: If 'filepath' cannot be deserialized to a Python object.

    IOError in case of runtime IO exceptions.

  <Side Effects>
    None.

  <Return>
    Deserialized object.  For example, a dictionary.
  """

  # Making sure that the format of 'filepath' is a path string.
  # tuf.FormatError is raised on incorrect format.
  tuf.formats.PATH_SCHEMA.check_match(filepath)

  deserialized_object = None

  # The file is mostly likely gzipped.
  if filepath.endswith('.gz'):
    logger.debug('gzip.open(' + str(filepath) + ')')
    fileobject = six.StringIO(gzip.open(filepath).read().decode('utf-8'))
  
  else:
    logger.debug('open(' + str(filepath) + ')')
    fileobject = open(filepath)

  try:
    deserialized_object = json.load(fileobject)
  
  except (ValueError, TypeError):
    raise tuf.Error('Cannot deserialize to a Python object: ' + repr(filepath))

  
  else:
    fileobject.close() 
    return deserialized_object
  
  finally:
    fileobject.close()



def digests_are_equal(digest1, digest2):
  """
  <Purpose>
    While protecting against timing attacks, compare the hexadecimal arguments
    and determine if they are equal.

  <Arguments>
    digest1:
      The first hexadecimal string value to compare.

    digest2:
      The second hexadecimal string value to compare.

  <Exceptions>
    tuf.FormatError: If the arguments are improperly formatted.

  <Side Effects>
    None.

  <Return>
    Return True if 'digest1' is equal to 'digest2', False otherwise.
  """
  
  # Ensure the arguments have the appropriate number of objects and object
  # types, and that all dict keys are properly named.
  # Raise 'tuf.FormatError' if there is a mismatch.
  tuf.formats.HEX_SCHEMA.check_match(digest1)
  tuf.formats.HEX_SCHEMA.check_match(digest2)

  if len(digest1) != len(digest2):
    return False

  are_equal = True
  
  for element in range(len(digest1)):
    if digest1[element] != digest2[element]:
      are_equal = False

  return are_equal<|MERGE_RESOLUTION|>--- conflicted
+++ resolved
@@ -666,11 +666,7 @@
     if allowed_child_path_hash_prefixes is not None:
       consistent = paths_are_consistent_with_hash_prefixes
       
-<<<<<<< HEAD
       # 'actual_child_targets' (i.e., 'list_of_targets') should have length
-=======
-      # 'actual_child_targets' (i.e., 'list_of_targets') should have lenth
->>>>>>> 158f452b
       # greater than zero due to the tuf.format check above.
       if not consistent(actual_child_targets,
                         allowed_child_path_hash_prefixes):
