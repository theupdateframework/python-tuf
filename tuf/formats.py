#!/usr/bin/env python

"""
<Program Name>
  formats.py

<Author>
  Geremy Condra
  Vladimir Diaz <vladimir.v.diaz@gmail.com>

<Started>
  Refactored April 30, 2012. -vladimir.v.diaz

<Copyright>
  See LICENSE for licensing information.

<Purpose>
  A central location for all format-related checking of TUF objects.
  Note: 'formats.py' depends heavily on 'schema.py', so the 'schema.py'
  module should be read and understood before tackling this module.

  'formats.py' can be broken down into three sections.  (1) Schemas and object
  matching.  (2) Classes that represent Role Metadata and help produce correctly
  formatted files.  (3) Functions that help produce or verify TUF objects.

  The first section deals with schemas and object matching based on format.
  There are two ways of checking the format of objects.  The first method
  raises a 'tuf.FormatError' exception if the match fails and the other
  returns a Boolean result.

  tuf.formats.<SCHEMA>.check_match(object)
  tuf.formats.<SCHEMA>.matches(object)

  Example:

  rsa_key = {'keytype': 'rsa'
             'keyid': 34892fc465ac76bc3232fab 
             'keyval': {'public': 'public_key',
                        'private': 'private_key'}

  tuf.formats.RSAKEY_SCHEMA.check_match(rsa_key)
  tuf.formats.RSAKEY_SCHEMA.matches(rsa_key)

  In this example, if a dict key or dict value is missing or incorrect,
  the match fails.  There are numerous variations of object checking
  provided by 'formats.py' and 'schema.py'.

  The second section deals with the role metadata classes.  There are
  multiple top-level roles, each with differing metadata formats.
  Example:
  
  root_object = tuf.formats.RootFile.from_metadata(root_metadata_file)
  targets_metadata = tuf.formats.TargetsFile.make_metadata(...)

  The input and output of these classes are checked against their respective
  schema to ensure correctly formatted metadata.

  The last section contains miscellaneous functions related to the format of
  TUF objects.
  Example: 
  
  signable_object = make_signable(unsigned_object)
"""

# Help with Python 3 compatibility, where the print statement is a function, an
# implicit relative import is invalid, and the '/' operator performs true
# division.  Example:  print 'hello world' raises a 'SyntaxError' exception.
from __future__ import print_function
from __future__ import absolute_import
from __future__ import division
from __future__ import unicode_literals

import binascii
import calendar
import re
import string
import datetime
import time

import tuf
import tuf.schema as SCHEMA

import six

# Note that in the schema definitions below, the 'SCHEMA.Object' types allow
# additional keys which are not defined. Thus, any additions to them will be
# easily backwards compatible with clients that are already deployed.

# A datetime in 'YYYY-MM-DDTHH:MM:SSZ' ISO 8601 format.  The "Z" zone designator
# for the zero UTC offset is always used (i.e., a numerical offset is not
# supported.)  Example: '2015-10-21T13:20:00Z'.  Note:  This is a simple format
# check, and an ISO8601 string should be fully verified when it is parsed.
ISO8601_DATETIME_SCHEMA = SCHEMA.RegularExpression(r'\d{4}-\d{2}-\d{2}T\d{2}:\d{2}:\d{2}Z')

# A Unix/POSIX time format.  An integer representing the number of seconds
# since the epoch (January 1, 1970.)  Metadata uses this format for the
# 'expires' field.  Set 'hi' to the upper timestamp limit (year 2038), the max
# value of an int.
UNIX_TIMESTAMP_SCHEMA = SCHEMA.Integer(lo=0, hi=2147483647)

# A hexadecimal value in '23432df87ab..' format.
HASH_SCHEMA = SCHEMA.RegularExpression(r'[a-fA-F0-9]+')

# A dict in {'sha256': '23432df87ab..', 'sha512': '34324abc34df..', ...} format.
HASHDICT_SCHEMA = SCHEMA.DictOf(
  key_schema = SCHEMA.AnyString(),
  value_schema = HASH_SCHEMA)

# A hexadecimal value in '23432df87ab..' format.
HEX_SCHEMA = SCHEMA.RegularExpression(r'[a-fA-F0-9]+')

# A key identifier (e.g., a hexadecimal value identifying an RSA key).
KEYID_SCHEMA = HASH_SCHEMA

# A list of KEYID_SCHEMA.
KEYIDS_SCHEMA = SCHEMA.ListOf(KEYID_SCHEMA)

# The method used for a generated signature (e.g., 'RSASSA-PSS').
SIG_METHOD_SCHEMA = SCHEMA.AnyString()

# A relative file path (e.g., 'metadata/root/').
RELPATH_SCHEMA = SCHEMA.AnyString()
RELPATHS_SCHEMA = SCHEMA.ListOf(RELPATH_SCHEMA)

# An absolute path.
PATH_SCHEMA = SCHEMA.AnyString()
PATHS_SCHEMA = SCHEMA.ListOf(PATH_SCHEMA)

# Uniform Resource Locator identifier (e.g., 'https://www.updateframework.com/').
URL_SCHEMA = SCHEMA.AnyString()

# A dictionary holding version information.
VERSION_SCHEMA = SCHEMA.Object(
  object_name = 'VERSION_SCHEMA',
  major = SCHEMA.Integer(lo=0),
  minor = SCHEMA.Integer(lo=0),
  fix = SCHEMA.Integer(lo=0))

# An integer representing the numbered version of a metadata file.
# Must be 1, or greater.
METADATAVERSION_SCHEMA = SCHEMA.Integer(lo=0)

# An integer representing length.  Must be 0, or greater.
LENGTH_SCHEMA = SCHEMA.Integer(lo=0)

# An integer representing logger levels, such as logging.CRITICAL (=50).
# Must be between 0 and 50.
LOGLEVEL_SCHEMA = SCHEMA.Integer(lo=0, hi=50)

# A string representing a named object.
NAME_SCHEMA = SCHEMA.AnyString()
NAMES_SCHEMA = SCHEMA.ListOf(NAME_SCHEMA)

# A byte string representing data.
DATA_SCHEMA = SCHEMA.AnyBytes()

# Supported hash algorithms.
HASHALGORITHMS_SCHEMA = SCHEMA.ListOf(SCHEMA.OneOf(
  [SCHEMA.String('md5'), SCHEMA.String('sha1'),
   SCHEMA.String('sha224'), SCHEMA.String('sha256'),
   SCHEMA.String('sha384'), SCHEMA.String('sha512')]))

# The contents of an encrypted TUF key.  Encrypted TUF keys are saved to files
# in this format.
ENCRYPTEDKEY_SCHEMA = SCHEMA.AnyBytes()

# A value that is either True or False, on or off, etc.
BOOLEAN_SCHEMA = SCHEMA.Boolean()

# A role's threshold value (i.e., the minimum number
# of signatures required to sign a metadata file).
# Must be 1 and greater.
THRESHOLD_SCHEMA = SCHEMA.Integer(lo=1)

# A string representing a role's name. 
ROLENAME_SCHEMA = SCHEMA.AnyString()

# The minimum number of bits for an RSA key.  Must be 2048 bits, or greater
# (recommended by TUF). Crypto modules like 'pycrypto_keys.py' may set further
# restrictions on keys (e.g., the number of bits must be a multiple of 256).
# Recommended RSA key sizes:
# http://www.emc.com/emc-plus/rsa-labs/historical/twirl-and-rsa-key-size.htm#table1
RSAKEYBITS_SCHEMA = SCHEMA.Integer(lo=2048)

# The number of hashed bins, or the number of delegated roles.  See
# delegate_hashed_bins() in 'repository_tool.py' for an example.  Note:
# Tools may require further restrictions on the number of bins, such
# as requiring them to be a power of 2. 
NUMBINS_SCHEMA = SCHEMA.Integer(lo=1)

# A PyCrypto signature.
PYCRYPTOSIGNATURE_SCHEMA = SCHEMA.AnyBytes()

# A pyca-cryptography signature.
PYCACRYPTOSIGNATURE_SCHEMA = SCHEMA.AnyBytes()

# An RSA key in PEM format.
PEMRSA_SCHEMA = SCHEMA.AnyString()

# A string representing a password.
PASSWORD_SCHEMA = SCHEMA.AnyString()

# A list of passwords.
PASSWORDS_SCHEMA = SCHEMA.ListOf(PASSWORD_SCHEMA)

# The actual values of a key, as opposed to meta data such as a key type and
# key identifier ('rsa', 233df889cb).  For RSA keys, the key value is a pair of
# public and private keys in PEM Format stored as strings.
KEYVAL_SCHEMA = SCHEMA.Object(
  object_name = 'KEYVAL_SCHEMA',
  public = SCHEMA.AnyString(),
  private = SCHEMA.Optional(SCHEMA.AnyString()))

# Supported TUF key types. 
KEYTYPE_SCHEMA = SCHEMA.OneOf(
  [SCHEMA.String('rsa'), SCHEMA.String('ed25519')])

# A generic TUF key.  All TUF keys should be saved to metadata files in this
# format.
KEY_SCHEMA = SCHEMA.Object(
  object_name = 'KEY_SCHEMA',
  keytype = SCHEMA.AnyString(),
  keyval = KEYVAL_SCHEMA,
  expires = SCHEMA.Optional(ISO8601_DATETIME_SCHEMA))

# A TUF key object.  This schema simplifies validation of keys that may be one
# of the supported key types.  Supported key types: 'rsa', 'ed25519'.
ANYKEY_SCHEMA = SCHEMA.Object(
  object_name = 'ANYKEY_SCHEMA',
  keytype = KEYTYPE_SCHEMA,
  keyid = KEYID_SCHEMA,
  keyid_hash_algorithms = SCHEMA.Optional(HASHALGORITHMS_SCHEMA),
  keyval = KEYVAL_SCHEMA,
  expires = SCHEMA.Optional(ISO8601_DATETIME_SCHEMA))

# A list of TUF key objects.
ANYKEYLIST_SCHEMA = SCHEMA.ListOf(ANYKEY_SCHEMA)

# An RSA TUF key.
RSAKEY_SCHEMA = SCHEMA.Object(
  object_name = 'RSAKEY_SCHEMA',
  keytype = SCHEMA.String('rsa'),
  keyid = KEYID_SCHEMA,
  keyid_hash_algorithms = SCHEMA.Optional(HASHALGORITHMS_SCHEMA),
  keyval = KEYVAL_SCHEMA)

# An ED25519 raw public key, which must be 32 bytes.
ED25519PUBLIC_SCHEMA = SCHEMA.LengthBytes(32)

# An ED25519 raw seed key, which must be 32 bytes.  
ED25519SEED_SCHEMA = SCHEMA.LengthBytes(32)

# An ED25519 raw signature, which must be 64 bytes.  
ED25519SIGNATURE_SCHEMA = SCHEMA.LengthBytes(64)

# Required installation libraries expected by the repository tools and other
# cryptography modules.
REQUIRED_LIBRARIES_SCHEMA = SCHEMA.ListOf(SCHEMA.OneOf(
  [SCHEMA.String('general'), SCHEMA.String('ed25519'), SCHEMA.String('rsa')]))

# An ed25519 TUF key.
ED25519KEY_SCHEMA = SCHEMA.Object(
  object_name = 'ED25519KEY_SCHEMA',
  keytype = SCHEMA.String('ed25519'),
  keyid = KEYID_SCHEMA,
  keyid_hash_algorithms = SCHEMA.Optional(HASHALGORITHMS_SCHEMA),
  keyval = KEYVAL_SCHEMA)

# Information about target files, like file length and file hash(es).  This
# schema allows the storage of multiple hashes for the same file (e.g., sha256
# and sha512 may be computed for the same file and stored).
FILEINFO_SCHEMA = SCHEMA.Object(
  object_name = 'FILEINFO_SCHEMA',
  length = LENGTH_SCHEMA,
  hashes = HASHDICT_SCHEMA,
  version = SCHEMA.Optional(METADATAVERSION_SCHEMA),
  custom = SCHEMA.Optional(SCHEMA.Object()))

# Version information specified in "snapshot.json" for each role available on
# the TUF repository.  The 'FILEINFO_SCHEMA' object was previously listed in
# the snapshot role, but was switched to this object format to reduce the
# amount of metadata that needs to be downloaded.  Listing version numbers in
# "snapshot.json" also prevents rollback attacks for roles that clients have
# not downloaded. 
VERSIONINFO_SCHEMA = SCHEMA.Object(
  object_name = 'VERSIONINFO_SCHEMA',
  version = METADATAVERSION_SCHEMA)

# A dict holding the version or file information for a particular metadata
# role.  The dict keys hold the relative file paths, and the dict values the
# corresponding version numbers and/or file information.
FILEINFODICT_SCHEMA = SCHEMA.DictOf(
  key_schema = RELPATH_SCHEMA,
  value_schema = SCHEMA.OneOf([VERSIONINFO_SCHEMA, FILEINFO_SCHEMA]))

# A dict holding the information for a particular target / file.  The dict keys
# hold the relative file paths, and the dict values the corresponding file
# information.
FILEDICT_SCHEMA = SCHEMA.DictOf(
  key_schema = RELPATH_SCHEMA,
  value_schema = FILEINFO_SCHEMA)

# A dict holding a target file.
TARGETFILE_SCHEMA = SCHEMA.Object(
  object_name = 'TARGETFILE_SCHEMA',
  filepath = RELPATH_SCHEMA,
  fileinfo = FILEINFO_SCHEMA)

# A list of TARGETFILE_SCHEMA.
TARGETFILES_SCHEMA = SCHEMA.ListOf(TARGETFILE_SCHEMA)

# A single signature of an object.  Indicates the signature, the ID of the
# signing key, and the signing method.
# I debated making the signature schema not contain the key ID and instead have
# the signatures of a file be a dictionary with the key being the keyid and the
# value being the signature schema without the keyid. That would be under
# the argument that a key should only be able to sign a file once. However,
# one can imagine that maybe a key wants to sign multiple times with different
# signature methods.
SIGNATURE_SCHEMA = SCHEMA.Object(
  object_name = 'SIGNATURE_SCHEMA',
  keyid = KEYID_SCHEMA,
  method = SIG_METHOD_SCHEMA,
  sig = HEX_SCHEMA)

# List of SIGNATURE_SCHEMA.
SIGNATURES_SCHEMA = SCHEMA.ListOf(SIGNATURE_SCHEMA)

# A schema holding the result of checking the signatures of a particular
# 'SIGNABLE_SCHEMA' role.
# For example, how many of the signatures for the 'Target' role are
# valid?  This SCHEMA holds this information.  See 'sig.py' for
# more information.
SIGNATURESTATUS_SCHEMA = SCHEMA.Object(
  object_name = 'SIGNATURESTATUS_SCHEMA',
  threshold = SCHEMA.Integer(),
  good_sigs = KEYIDS_SCHEMA,
  bad_sigs = KEYIDS_SCHEMA,
  unknown_sigs = KEYIDS_SCHEMA,
  untrusted_sigs = KEYIDS_SCHEMA,
  unknown_method_sigs = KEYIDS_SCHEMA)

# A signable object.  Holds the signing role and its associated signatures.
SIGNABLE_SCHEMA = SCHEMA.Object(
  object_name = 'SIGNABLE_SCHEMA',
  signed = SCHEMA.Any(),
  signatures = SCHEMA.ListOf(SIGNATURE_SCHEMA))

# A dictionary where the dict keys hold a keyid and the dict values a key
# object.
KEYDICT_SCHEMA = SCHEMA.DictOf(
  key_schema = KEYID_SCHEMA,
  value_schema = KEY_SCHEMA)

# The format used by the key database to store keys.  The dict keys hold a key
# identifier and the dict values any object.  The key database should store
# key objects in the values (e.g., 'RSAKEY_SCHEMA', 'DSAKEY_SCHEMA').
KEYDB_SCHEMA = SCHEMA.DictOf(
  key_schema = KEYID_SCHEMA,
  value_schema = SCHEMA.Any())

# The format of the resulting "scp config dict" after extraction from the
# push configuration file (i.e., push.cfg).  In the case of a config file
# utilizing the scp transfer module, it must contain the 'general' and 'scp'
# sections, where 'general' must contain a 'transfer_module' and
# 'metadata_path' entry, and 'scp' the 'host', 'user', 'identity_file', and
# 'remote_directory' entries.  See 'tuf/pushtools/pushtoolslib.py' and
# 'tuf/pushtools/push.py'.
SCPCONFIG_SCHEMA = SCHEMA.Object(
  object_name = 'SCPCONFIG_SCHEMA',
  general = SCHEMA.Object(
    object_name = '[general]',
    transfer_module = SCHEMA.String('scp'),
    metadata_path = PATH_SCHEMA,
    targets_directory = PATH_SCHEMA),
  scp=SCHEMA.Object(
    object_name = '[scp]',
    host = URL_SCHEMA,
    user = NAME_SCHEMA,
    identity_file = PATH_SCHEMA,
    remote_directory = PATH_SCHEMA))

# The format of the resulting "receive config dict" after extraction from the
# receive configuration file (i.e., receive.cfg).  The receive config file
# must contain a 'general' section, and this section the 'pushroots',
# 'repository_directory', 'metadata_directory', 'targets_directory', and
# 'backup_directory' entries.
# see 'tuf/pushtools/pushtoolslib.py' and 'tuf/pushtools/receive/receive.py'
RECEIVECONFIG_SCHEMA = SCHEMA.Object(
  object_name = 'RECEIVECONFIG_SCHEMA', general=SCHEMA.Object(
    object_name = '[general]',
    pushroots = SCHEMA.ListOf(PATH_SCHEMA),
    repository_directory = PATH_SCHEMA,
    metadata_directory = PATH_SCHEMA,
    targets_directory = PATH_SCHEMA,
    backup_directory = PATH_SCHEMA)) 

# A path hash prefix is a hexadecimal string.
PATH_HASH_PREFIX_SCHEMA = HEX_SCHEMA

# A list of path hash prefixes.
PATH_HASH_PREFIXES_SCHEMA = SCHEMA.ListOf(PATH_HASH_PREFIX_SCHEMA)

# Role object in {'keyids': [keydids..], 'name': 'ABC', 'threshold': 1,
# 'paths':[filepaths..]} format.
ROLE_SCHEMA = SCHEMA.Object(
  object_name = 'ROLE_SCHEMA',
  name = SCHEMA.Optional(ROLENAME_SCHEMA),
  keyids = KEYIDS_SCHEMA,
  threshold = THRESHOLD_SCHEMA,
  terminating = SCHEMA.Optional(BOOLEAN_SCHEMA),
  paths = SCHEMA.Optional(RELPATHS_SCHEMA),
  path_hash_prefixes = SCHEMA.Optional(PATH_HASH_PREFIXES_SCHEMA))

# A dict of roles where the dict keys are role names and the dict values holding 
# the role data/information.
ROLEDICT_SCHEMA = SCHEMA.DictOf(
  key_schema = ROLENAME_SCHEMA,
  value_schema = ROLE_SCHEMA)

# A dictionary of ROLEDICT, where dictionary keys can be repository names, and
# dictionary values containing information for each role available on the
# repository (corresponding to the repository belonging to named repository in
# the dictionary key)
ROLEDICTDB_SCHEMA = SCHEMA.DictOf(
  key_schema = NAME_SCHEMA,
  value_schema = ROLEDICT_SCHEMA)

# Like ROLEDICT_SCHEMA, except that ROLE_SCHEMA instances are stored in order.
ROLELIST_SCHEMA = SCHEMA.ListOf(ROLE_SCHEMA)

# The delegated roles of a Targets role (a parent).
DELEGATIONS_SCHEMA = SCHEMA.Object(
  keys = KEYDICT_SCHEMA,
  roles = ROLELIST_SCHEMA)

# Supported compression extension (e.g., 'gz').
COMPRESSION_SCHEMA = SCHEMA.OneOf([SCHEMA.String(''), SCHEMA.String('gz')])

# List of supported compression extensions.
COMPRESSIONS_SCHEMA = SCHEMA.ListOf(
  SCHEMA.OneOf([SCHEMA.String(''), SCHEMA.String('gz')]))

# The fileinfo format of targets specified in the repository and
# developer tools.  The second element of this list holds custom data about the
# target, such as file permissions, author(s), last modified, etc.
CUSTOM_SCHEMA = SCHEMA.Object()

PATH_FILEINFO_SCHEMA = SCHEMA.DictOf(
  key_schema = RELPATH_SCHEMA,
  value_schema = CUSTOM_SCHEMA)

# Command argument list, as used by the CLI tool.
# Example: {'keytype': ed25519, 'expires': 365,}
COMMAND_SCHEMA = SCHEMA.DictOf(
  key_schema = NAME_SCHEMA,
  value_schema = SCHEMA.Any()) 

# tuf.roledb
ROLEDB_SCHEMA = SCHEMA.Object(
  object_name = 'ROLEDB_SCHEMA',
  keyids = SCHEMA.Optional(KEYIDS_SCHEMA),
  signing_keyids = SCHEMA.Optional(KEYIDS_SCHEMA),
<<<<<<< HEAD
  threshold = SCHEMA.Optional(THRESHOLD_SCHEMA),
=======
  previous_keyids = SCHEMA.Optional(KEYIDS_SCHEMA),
  threshold = THRESHOLD_SCHEMA,
  previous_threshold = SCHEMA.Optional(THRESHOLD_SCHEMA),
>>>>>>> 0e93c3a7
  version = SCHEMA.Optional(METADATAVERSION_SCHEMA),
  expires = SCHEMA.Optional(ISO8601_DATETIME_SCHEMA),
  signatures = SCHEMA.Optional(SIGNATURES_SCHEMA),
  compressions = SCHEMA.Optional(COMPRESSIONS_SCHEMA),
  paths = SCHEMA.Optional(SCHEMA.OneOf([RELPATHS_SCHEMA, PATH_FILEINFO_SCHEMA])),
  path_hash_prefixes = SCHEMA.Optional(PATH_HASH_PREFIXES_SCHEMA),
  delegations = SCHEMA.Optional(DELEGATIONS_SCHEMA),
  partial_loaded = SCHEMA.Optional(BOOLEAN_SCHEMA))

# Root role: indicates root keys and top-level roles.
ROOT_SCHEMA = SCHEMA.Object(
  object_name = 'ROOT_SCHEMA',
  _type = SCHEMA.String('Root'),
  version = METADATAVERSION_SCHEMA,
  consistent_snapshot = BOOLEAN_SCHEMA,
  compression_algorithms = COMPRESSIONS_SCHEMA,
  expires = ISO8601_DATETIME_SCHEMA,
  keys = KEYDICT_SCHEMA,
  roles = ROLEDICT_SCHEMA)

# Targets role: Indicates targets and delegates target paths to other roles.
TARGETS_SCHEMA = SCHEMA.Object(
  object_name = 'TARGETS_SCHEMA',
  _type = SCHEMA.String('Targets'),
  version = METADATAVERSION_SCHEMA,
  expires = ISO8601_DATETIME_SCHEMA,
  targets = FILEDICT_SCHEMA,
  delegations = SCHEMA.Optional(DELEGATIONS_SCHEMA))

# Snapshot role: indicates the latest versions of all metadata (except timestamp).
SNAPSHOT_SCHEMA = SCHEMA.Object(
  object_name = 'SNAPSHOT_SCHEMA',
  _type = SCHEMA.String('Snapshot'),
  version = METADATAVERSION_SCHEMA,
  expires = ISO8601_DATETIME_SCHEMA,
  meta = FILEINFODICT_SCHEMA)

# Timestamp role: indicates the latest version of the snapshot file.
TIMESTAMP_SCHEMA = SCHEMA.Object(
  object_name = 'TIMESTAMP_SCHEMA',
  _type = SCHEMA.String('Timestamp'),
  version = METADATAVERSION_SCHEMA,
  expires = ISO8601_DATETIME_SCHEMA,
  meta = FILEDICT_SCHEMA)

# project.cfg file: stores information about the project in a json dictionary
PROJECT_CFG_SCHEMA = SCHEMA.Object(
    object_name = 'PROJECT_CFG_SCHEMA',
    project_name = SCHEMA.AnyString(),
    layout_type = SCHEMA.OneOf([SCHEMA.String('repo-like'), SCHEMA.String('flat')]),
    targets_location = PATH_SCHEMA,
    metadata_location = PATH_SCHEMA,
    prefix = PATH_SCHEMA,
    public_keys = KEYDICT_SCHEMA,
    threshold = SCHEMA.Integer(lo = 0, hi = 2)
    )

# A schema containing information a repository mirror may require,
# such as a url, the path of the directory metadata files, etc.
MIRROR_SCHEMA = SCHEMA.Object(
  object_name = 'MIRROR_SCHEMA',
  url_prefix = URL_SCHEMA,
  metadata_path = RELPATH_SCHEMA,
  targets_path = RELPATH_SCHEMA,
  confined_target_dirs = RELPATHS_SCHEMA,
  custom = SCHEMA.Optional(SCHEMA.Object()))

# A dictionary of mirrors where the dict keys hold the mirror's name and
# and the dict values the mirror's data (i.e., 'MIRROR_SCHEMA').
# The repository class of 'updater.py' accepts dictionaries
# of this type provided by the TUF client.
MIRRORDICT_SCHEMA = SCHEMA.DictOf(
  key_schema = SCHEMA.AnyString(),
  value_schema = MIRROR_SCHEMA)

# A Mirrorlist: indicates all the live mirrors, and what documents they
# serve.
MIRRORLIST_SCHEMA = SCHEMA.Object(
  object_name = 'MIRRORLIST_SCHEMA',
  _type = SCHEMA.String('Mirrors'),
  version = METADATAVERSION_SCHEMA,
  expires = ISO8601_DATETIME_SCHEMA,
  mirrors = SCHEMA.ListOf(MIRROR_SCHEMA))

# Any of the role schemas (e.g., TIMESTAMP_SCHEMA, SNAPSHOT_SCHEMA, etc.)
ANYROLE_SCHEMA = SCHEMA.OneOf([ROOT_SCHEMA, TARGETS_SCHEMA, SNAPSHOT_SCHEMA,
                               TIMESTAMP_SCHEMA, MIRROR_SCHEMA])





class MetaFile(object):
  """
  <Purpose>
    Base class for all metadata file classes.
    Classes representing metadata files such as RootFile
    and SnapshotFile all inherit from MetaFile.  The
    __eq__, __ne__, perform 'equal' and 'not equal' comparisons
    between Metadata File objects.
  """

  info = None

  def __eq__(self, other):
    return isinstance(other, MetaFile) and self.info == other.info
  
  __hash__ = None

  def __ne__(self, other):
    return not self.__eq__(other)


  def __getattr__(self, name):
    """
      Allow all metafile objects to have their interesting attributes
      referred to directly without the info dict. The info dict is just
      to be able to do the __eq__ comparison generically.
    """
   
    if name in self.info:
      return self.info[name]
    
    else:
      raise AttributeError(name)





class TimestampFile(MetaFile):
  def __init__(self, version, expires, filedict):
    self.info = {}
    self.info['version'] = version
    self.info['expires'] = expires
    self.info['meta'] = filedict


  @staticmethod
  def from_metadata(object):
    # Is 'object' a Timestamp metadata file?
    # Raise tuf.FormatError if not.
    TIMESTAMP_SCHEMA.check_match(object) 

    version = object['version']
    expires = object['expires']
    filedict = object['meta']
    
    return TimestampFile(version, expires, filedict)
    
    
  @staticmethod
  def make_metadata(version, expiration_date, filedict):
    result = {'_type' : 'Timestamp'}
    result['version'] = version 
    result['expires'] = expiration_date
    result['meta'] = filedict

    # Is 'result' a Timestamp metadata file?
    # Raise 'tuf.FormatError' if not.
    TIMESTAMP_SCHEMA.check_match(result)

    return result





class RootFile(MetaFile):
  def __init__(self, version, expires, keys, roles, consistent_snapshot,
               compression_algorithms):
    self.info = {}
    self.info['version'] = version
    self.info['expires'] = expires
    self.info['keys'] = keys
    self.info['roles'] = roles
    self.info['consistent_snapshot'] = consistent_snapshot
    self.info['compression_algorithms'] = compression_algorithms


  @staticmethod
  def from_metadata(object):
    # Is 'object' a Root metadata file?
    # Raise 'tuf.FormatError' if not.
    ROOT_SCHEMA.check_match(object) 
    
    version = object['version']
    expires = object['expires']
    keys = object['keys']
    roles = object['roles']
    consistent_snapshot = object['consistent_snapshot']
    compression_algorithms = object['compression_algorithms']
    
    return RootFile(version, expires, keys, roles, consistent_snapshot,
                    compression_algorithms)


  @staticmethod
  def make_metadata(version, expiration_date, keydict, roledict,
                    consistent_snapshot, compression_algorithms):
    result = {'_type' : 'Root'}
    result['version'] = version
    result['expires'] = expiration_date
    result['keys'] = keydict
    result['roles'] = roledict
    result['consistent_snapshot'] = consistent_snapshot
    result['compression_algorithms'] = compression_algorithms
    
    # Is 'result' a Root metadata file?
    # Raise 'tuf.FormatError' if not.
    ROOT_SCHEMA.check_match(result)
    
    return result





class SnapshotFile(MetaFile):
  def __init__(self, version, expires, versiondict):
    self.info = {}
    self.info['version'] = version
    self.info['expires'] = expires
    self.info['meta'] = versiondict


  @staticmethod
  def from_metadata(object):
    # Is 'object' a Snapshot metadata file?
    # Raise 'tuf.FormatError' if not.
    SNAPSHOT_SCHEMA.check_match(object)
    
    version = object['version']
    expires = object['expires']
    versiondict = object['meta']
    
    return SnapshotFile(version, expires, versiondict)


  @staticmethod
  def make_metadata(version, expiration_date, versiondict):
    result = {'_type' : 'Snapshot'}
    result['version'] = version 
    result['expires'] = expiration_date
    result['meta'] = versiondict

    # Is 'result' a Snapshot metadata file?
    # Raise 'tuf.FormatError' if not.
    SNAPSHOT_SCHEMA.check_match(result)
    
    return result





class TargetsFile(MetaFile):
  def __init__(self, version, expires, filedict=None, delegations=None):
    if filedict is None:
      filedict = {}
    if delegations is None:
      delegations = {}
    self.info = {}
    self.info['version'] = version
    self.info['expires'] = expires
    self.info['targets'] = filedict
    self.info['delegations'] = delegations


  @staticmethod
  def from_metadata(object):
    # Is 'object' a Targets metadata file?
    # Raise tuf.FormatError if not.
    TARGETS_SCHEMA.check_match(object)
    
    version = object['version']
    expires = object['expires']
    filedict = object.get('targets')
    delegations = object.get('delegations')
    
    return TargetsFile(version, expires, filedict, delegations)


  @staticmethod
  def make_metadata(version, expiration_date, filedict=None, delegations=None):
    if filedict is None and delegations is None:
      raise tuf.Error('We don\'t allow completely empty targets metadata.')

    result = {'_type' : 'Targets'}
    result['version'] = version
    result['expires'] = expiration_date
    result['targets'] = {} 
    if filedict is not None:
      result['targets'] = filedict
    if delegations is not None:
      result['delegations'] = delegations

    # Is 'result' a Targets metadata file?
    # Raise 'tuf.FormatError' if not.
    TARGETS_SCHEMA.check_match(result)
    
    return result





class MirrorsFile(MetaFile):
  def __init__(self, version, expires):
    self.info = {}
    self.info['version'] = version
    self.info['expires'] = expires


  @staticmethod
  def from_metadata(object):
    raise NotImplementedError


  @staticmethod
  def make_metadata():
    raise NotImplementedError





# A dict holding the recognized schemas for the top-level roles.
SCHEMAS_BY_TYPE = {
  'Root' : ROOT_SCHEMA,
  'Targets' : TARGETS_SCHEMA,
  'Snapshot' : SNAPSHOT_SCHEMA,
  'Timestamp' : TIMESTAMP_SCHEMA,
  'Mirrors' : MIRRORLIST_SCHEMA}

# A dict holding the recognized class names for the top-level roles.
# That is, the role classes listed in this module (e.g., class TargetsFile()).
ROLE_CLASSES_BY_TYPE = {
  'Root' : RootFile,
  'Targets' : TargetsFile,
  'Snapshot' : SnapshotFile,
  'Timestamp' : TimestampFile,
  'Mirrors' : MirrorsFile}





def datetime_to_unix_timestamp(datetime_object):
  """
  <Purpose>
    Convert 'datetime_object' (in datetime.datetime()) format) to a Unix/POSIX
    timestamp.  For example, Python's time.time() returns a Unix timestamp, and
    includes the number of microseconds.  'datetime_object' is converted to UTC.

    >>> datetime_object = datetime.datetime(1985, 10, 26, 1, 22)
    >>> timestamp = datetime_to_unix_timestamp(datetime_object)
    >>> timestamp 
    499137720

  <Arguments>
    datetime_object:
      The datetime.datetime() object to convert to a Unix timestamp.

  <Exceptions>
    tuf.FormatError, if 'datetime_object' is not a datetime.datetime() object.

  <Side Effects>
    None.

  <Returns>
    A unix (posix) timestamp (e.g., 499137660).
  """
  
  # Is 'datetime_object' a datetime.datetime() object?
  # Raise 'tuf.FormatError' if not.
  if not isinstance(datetime_object, datetime.datetime):
    message = repr(datetime_object) + ' is not a datetime.datetime() object.'
    raise tuf.FormatError(message) 
   
  unix_timestamp = calendar.timegm(datetime_object.timetuple())
  
  return unix_timestamp





def unix_timestamp_to_datetime(unix_timestamp):
  """
  <Purpose>
    Convert 'unix_timestamp' (i.e., POSIX time, in UNIX_TIMESTAMP_SCHEMA format)
    to a datetime.datetime() object.  'unix_timestamp' is the number of seconds
    since the epoch (January 1, 1970.)
   
    >>> datetime_object = unix_timestamp_to_datetime(1445455680)
    >>> datetime_object 
    datetime.datetime(2015, 10, 21, 19, 28)

  <Arguments>
    unix_timestamp:
      An integer representing the time (e.g., 1445455680).  Conformant to
      'tuf.formats.UNIX_TIMESTAMP_SCHEMA'.

  <Exceptions>
    tuf.FormatError, if 'unix_timestamp' is improperly formatted.

  <Side Effects>
    None.

  <Returns>
    A datetime.datetime() object corresponding to 'unix_timestamp'.
  """
  
  # Is 'unix_timestamp' properly formatted?
  # Raise 'tuf.FormatError' if there is a mismatch.
  UNIX_TIMESTAMP_SCHEMA.check_match(unix_timestamp)

  # Convert 'unix_timestamp' to a 'time.struct_time',  in UTC.  The Daylight
  # Savings Time (DST) flag is set to zero.  datetime.fromtimestamp() is not
  # used because it returns a local datetime.
  struct_time = time.gmtime(unix_timestamp)

  # Extract the (year, month, day, hour, minutes, seconds) arguments for the 
  # datetime object to be returned.
  datetime_object = datetime.datetime(*struct_time[:6])

  return datetime_object




def format_base64(data):
  """
  <Purpose>
    Return the base64 encoding of 'data' with whitespace
    and '=' signs omitted.

  <Arguments>
    data:
      Binary or buffer of data to convert.

  <Exceptions>
    tuf.FormatError, if the base64 encoding fails or the argument
    is invalid.

  <Side Effects>
    None.

  <Returns>
    A base64-encoded string.
  """
  
  try:
    return binascii.b2a_base64(data).decode('utf-8').rstrip('=\n ')
  
  except (TypeError, binascii.Error) as e:
    raise tuf.FormatError('Invalid base64 encoding: ' + str(e))





def parse_base64(base64_string):
  """
  <Purpose>
    Parse a base64 encoding with whitespace and '=' signs omitted.
  
  <Arguments>
    base64_string:
      A string holding a base64 value.

  <Exceptions>
    tuf.FormatError, if 'base64_string' cannot be parsed due to
    an invalid base64 encoding.

  <Side Effects>
    None.

  <Returns>
    A byte string representing the parsed based64 encoding of
    'base64_string'.
  """

  if not isinstance(base64_string, six.string_types):
    message = 'Invalid argument: '+repr(base64_string)
    raise tuf.FormatError(message)

  extra = len(base64_string) % 4
  if extra:
    padding = '=' * (4 - extra)
    base64_string = base64_string + padding

  try:
    return binascii.a2b_base64(base64_string.encode('utf-8'))
  
  except (TypeError, binascii.Error) as e:
    raise tuf.FormatError('Invalid base64 encoding: ' + str(e))





def make_signable(object):
  """
  <Purpose>
    Return the role metadata 'object' in 'SIGNABLE_SCHEMA' format.
    'object' is added to the 'signed' key, and an empty list
    initialized to the 'signatures' key.  The caller adds signatures
    to this second field.
    Note: check_signable_object_format() should be called after
    make_signable() and signatures added to ensure the final
    signable object has a valid format (i.e., a signable containing
    a supported role metadata).

  <Arguments>
    object:
      A role schema dict (e.g., 'ROOT_SCHEMA', 'SNAPSHOT_SCHEMA'). 

  <Exceptions>
    None.

  <Side Effects>
    None.

  <Returns>
    A dict in 'SIGNABLE_SCHEMA' format.
  """

  if not isinstance(object, dict) or 'signed' not in object:
    return {'signed': object, 'signatures': []}
  
  else:
    return object





def make_fileinfo(length, hashes, version=None, custom=None):
  """
  <Purpose>
    Create a dictionary conformant to 'FILEINFO_SCHEMA'.
    This dict describes both metadata and target files.

  <Arguments>
    length:
      An integer representing the size of the file.

    hashes:
      A dict of hashes in 'HASHDICT_SCHEMA' format, which has the form:
       {'sha256': 123df8a9b12, 'sha512': 324324dfc121, ...}

    version:
      An optional integer representing the version of the file.

    custom:
      An optional object providing additional information about the file.

  <Exceptions>
    tuf.FormatError, if the 'FILEINFO_SCHEMA' to be returned
    does not have the correct format.

  <Side Effects>
    If any of the arguments are incorrectly formatted, the dict
    returned will be checked for formatting errors, and if found,
    will raise a 'tuf.FormatError' exception.

  <Returns>
    A dictionary conformant to 'FILEINFO_SCHEMA', representing the file
    information of a metadata or target file.
  """

  fileinfo = {'length' : length, 'hashes' : hashes}

  if version is not None:
    fileinfo['version'] = version 

  if custom is not None:
    fileinfo['custom'] = custom

  # Raise 'tuf.FormatError' if the check fails.
  FILEINFO_SCHEMA.check_match(fileinfo)

  return fileinfo





def make_versioninfo(version_number):
  """
  <Purpose>
    Create a dictionary conformant to 'VERSIONINFO_SCHEMA'.  This dict
    describes both metadata and target files.

  <Arguments>
    version_number:
      An integer representing the version of a particular metadata role.
      The dictionary returned by this function is expected to be included
      in Snapshot metadata.

  <Exceptions>
    tuf.FormatError, if the dict to be returned does not have the correct
    format (i.e., VERSIONINFO_SCHEMA).

  <Side Effects>
    None.

  <Returns>
    A dictionary conformant to 'VERSIONINFO_SCHEMA', containing the version
    information of a metadata role.
  """

  versioninfo = {'version': version_number}

  # Raise 'tuf.FormatError' if 'versioninfo' is improperly formatted.
  try: 
    VERSIONINFO_SCHEMA.check_match(versioninfo)
  
  except:
    raise
  
  else:
    return versioninfo




def make_role_metadata(keyids, threshold, name=None, paths=None,
                       path_hash_prefixes=None):
  """
  <Purpose>
    Create a dictionary conforming to 'tuf.formats.ROLE_SCHEMA',
    representing the role with 'keyids', 'threshold', and 'paths'
    as field values.  'paths' is optional (i.e., used only by the
    'Target' role).

  <Arguments>
    keyids: a list of key ids.

    threshold:
      An integer denoting the number of required keys
      for the signing role.

    name:
      A string that is the name of this role.

    paths:
      The 'Target' role stores the paths of target files
      in its metadata file.  'paths' is a list of
      file paths.

    path_hash_prefixes:
      The 'Target' role stores the paths of target files in its metadata file.
      'path_hash_prefixes' is a succint way to describe a set of paths to
      target files.

  <Exceptions>
    tuf.FormatError, if the returned role meta is
    formatted incorrectly.

  <Side Effects>
    If any of the arguments do not have a proper format, a 
    tuf.formats exception is raised when the 'ROLE_SCHEMA' dict
    is created.

  <Returns>
    A properly formatted role meta dict, conforming to
    'ROLE_SCHEMA'.
  """

  role_meta = {}
  role_meta['keyids'] = keyids
  role_meta['threshold'] = threshold

  if name is not None:
    role_meta['name'] = name

  # According to the specification, the 'paths' and 'path_hash_prefixes' must
  # be mutually exclusive. However, at the time of writing we do not always
  # ensure that this is the case with the schema checks (see #83). Therefore,
  # we must do it for ourselves.

  if paths is not None and path_hash_prefixes is not None:
    raise \
      tuf.FormatError('Both "paths" and "path_hash_prefixes" are specified.')

  if path_hash_prefixes is not None:
    role_meta['path_hash_prefixes'] = path_hash_prefixes
  elif paths is not None:
    role_meta['paths'] = paths

  # Does 'role_meta' have the correct type?
  # This check ensures 'role_meta' conforms to
  # tuf.formats.ROLE_SCHEMA.
  ROLE_SCHEMA.check_match(role_meta)

  return role_meta





def get_role_class(expected_rolename):
  """
  <Purpose>
    Return the role class corresponding to
    'expected_rolename'.  The role name returned
    by expected_meta_rolename() should be the name
    passed as an argument to this function.  If
    'expected_rolename' is 'Root', the class
    RootFile is returned.

  <Arguments>
    expected_rolename:
      The role name used to determine which role class
      to return.

  <Exceptions>
    tuf.FormatError, if 'expected_rolename' is not a
    supported role.

  <Side Effects>
    None.

  <Returns>
    The class corresponding to 'expected_rolename'.
    E.g., 'Snapshot' as an argument to this function causes
    SnapshotFile' to be returned. 
  """
 
  # Does 'expected_rolename' have the correct type?
  # This check ensures 'expected_rolename' conforms to
  # 'tuf.formats.NAME_SCHEMA'.
  # Raise 'tuf.FormatError' if there is a mismatch.
  NAME_SCHEMA.check_match(expected_rolename)
  
  try:
    role_class = ROLE_CLASSES_BY_TYPE[expected_rolename]
  
  except KeyError:
    raise tuf.FormatError(repr(expected_rolename) + ' not supported.')
  
  else:
    return role_class





def expected_meta_rolename(meta_rolename):
  """
  <Purpose>
    Ensure 'meta_rolename' is properly formatted.
    'targets' is returned as 'Targets'.
    'targets role1' is returned as 'Targets Role1'.

    The words in the string (i.e., separated by whitespace)
    are capitalized.

  <Arguments>
    meta_rolename:
      A string representing the rolename.
      E.g., 'root', 'targets'.

  <Exceptions>
    tuf.FormatError, if 'meta_rolename' is improperly formatted.

  <Side Effects>
    None.

  <Returns>
    A string (e.g., 'Root', 'Targets').
  """
   
  # Does 'meta_rolename' have the correct type?
  # This check ensures 'meta_rolename' conforms to
  # 'tuf.formats.NAME_SCHEMA'.
  # Raise 'tuf.FormatError' if there is a mismatch.
  NAME_SCHEMA.check_match(meta_rolename)
  
  return string.capwords(meta_rolename)





def check_signable_object_format(object):
  """
  <Purpose>
    Ensure 'object' is properly formatted, conformant to
    'tuf.formats.SIGNABLE_SCHEMA'.  Return the signing role on success.
    Note: The 'signed' field of a 'SIGNABLE_SCHEMA' is checked against
    tuf.schema.Any().  The 'signed' field, however, should actually
    hold one of the supported role schemas (e.g., 'ROOT_SCHEMA',
    'TARGETS_SCHEMA').  The role schemas all differ in their format, so this
    function determines exactly which schema is listed in the 'signed'
    field.

  <Arguments>
    object:
     The object compare against 'SIGNABLE.SCHEMA'. 

  <Exceptions>
    tuf.FormatError, if 'object' does not have the correct format.

  <Side Effects>
    None.

  <Returns>
    A string representing the signing role (e.g., 'root', 'targets').
    The role string is returned with characters all lower case.
  """
  
  # Does 'object' have the correct type?
  # This check ensures 'object' conforms to
  # 'tuf.formats.SIGNABLE_SCHEMA'.
  SIGNABLE_SCHEMA.check_match(object)

  try:
    role_type = object['signed']['_type']
  
  except (KeyError, TypeError):
    raise tuf.FormatError('Untyped object')
  
  try:
    schema = SCHEMAS_BY_TYPE[role_type]
  
  except KeyError:
    raise tuf.FormatError('Unrecognized type ' + repr(role_type))
  
  # 'tuf.FormatError' raised if 'object' does not have a properly
  # formatted role schema.
  schema.check_match(object['signed'])

  return role_type.lower()





def _canonical_string_encoder(string):
  """
  <Purpose>
    Encode 'string' to canonical string format.
    
  <Arguments>
    string:
      The string to encode.

  <Exceptions>
    None.

  <Side Effects>
    None.

  <Returns>
    A string with the canonical-encoded 'string' embedded.
  """

  string = '"%s"' % re.sub(r'(["\\])', r'\\\1', string)
 
  return string





def _encode_canonical(object, output_function):
  # Helper for encode_canonical.  Older versions of json.encoder don't
  # even let us replace the separators.

  if isinstance(object, six.string_types):
    output_function(_canonical_string_encoder(object))
  elif object is True:
    output_function("true")
  elif object is False:
    output_function("false")
  elif object is None:
    output_function("null")
  elif isinstance(object, six.integer_types):
    output_function(str(object))
  elif isinstance(object, (tuple, list)):
    output_function("[")
    if len(object):
      for item in object[:-1]:
        _encode_canonical(item, output_function)
        output_function(",")
      _encode_canonical(object[-1], output_function)
    output_function("]")
  elif isinstance(object, dict):
    output_function("{")
    if len(object):
      items = sorted(six.iteritems(object))
      for key, value in items[:-1]:
        output_function(_canonical_string_encoder(key))
        output_function(":")
        _encode_canonical(value, output_function)
        output_function(",")
      key, value = items[-1]
      output_function(_canonical_string_encoder(key))
      output_function(":")
      _encode_canonical(value, output_function)
    output_function("}")
  else:
    raise tuf.FormatError('I cannot encode '+repr(object))





def encode_canonical(object, output_function=None):
  """
  <Purpose>
    Encode 'object' in canonical JSON form, as specified at
    http://wiki.laptop.org/go/Canonical_JSON .  It's a restricted
    dialect of JSON in which keys are always lexically sorted,
    there is no whitespace, floats aren't allowed, and only quote
    and backslash get escaped.  The result is encoded in UTF-8,
    and the resulting bits are passed to output_function (if provided),
    or joined into a string and returned.

    Note: This function should be called prior to computing the hash or
    signature of a JSON object in TUF.  For example, generating a signature
    of a signing role object such as 'ROOT_SCHEMA' is required to ensure
    repeatable hashes are generated across different json module versions
    and platforms.  Code elsewhere is free to dump JSON objects in any format
    they wish (e.g., utilizing indentation and single quotes around object
    keys).  These objects are only required to be in "canonical JSON" format
    when their hashes or signatures are needed.

    >>> encode_canonical("")
    '""'
    >>> encode_canonical([1, 2, 3])
    '[1,2,3]'
    >>> encode_canonical([])
    '[]'
    >>> encode_canonical({"A": [99]})
    '{"A":[99]}'
    >>> encode_canonical({"x" : 3, "y" : 2})
    '{"x":3,"y":2}'
  
  <Arguments>
    object:
      The object to be encoded.

    output_function:
      The result will be passed as arguments to 'output_function'
      (e.g., output_function('result')).

  <Exceptions>
    tuf.FormatError, if 'object' cannot be encoded or 'output_function'
    is not callable.

  <Side Effects>
    The results are fed to 'output_function()' if 'output_function' is set.  

  <Returns>
    A string representing the 'object' encoded in canonical JSON form.
  """

  result = None
  # If 'output_function' is unset, treat it as
  # appending to a list.
  if output_function is None:
    result = []
    output_function = result.append

  try:
    _encode_canonical(object, output_function)
  
  except (TypeError, tuf.FormatError) as  e:
    message = 'Could not encode ' + repr(object) + ': ' + str(e)
    raise tuf.FormatError(message)

  # Return the encoded 'object' as a string.
  # Note: Implies 'output_function' is None,
  # otherwise results are sent to 'output_function'.
  if result is not None:
    return ''.join(result)





if __name__ == '__main__':
  # The interactive sessions of the documentation strings can
  # be tested by running formats.py as a standalone module.
  # python -B formats.py
  import doctest
  doctest.testmod()<|MERGE_RESOLUTION|>--- conflicted
+++ resolved
@@ -461,13 +461,9 @@
   object_name = 'ROLEDB_SCHEMA',
   keyids = SCHEMA.Optional(KEYIDS_SCHEMA),
   signing_keyids = SCHEMA.Optional(KEYIDS_SCHEMA),
-<<<<<<< HEAD
+  previous_keyids = SCHEMA.Optional(KEYIDS_SCHEMA),
   threshold = SCHEMA.Optional(THRESHOLD_SCHEMA),
-=======
-  previous_keyids = SCHEMA.Optional(KEYIDS_SCHEMA),
-  threshold = THRESHOLD_SCHEMA,
   previous_threshold = SCHEMA.Optional(THRESHOLD_SCHEMA),
->>>>>>> 0e93c3a7
   version = SCHEMA.Optional(METADATAVERSION_SCHEMA),
   expires = SCHEMA.Optional(ISO8601_DATETIME_SCHEMA),
   signatures = SCHEMA.Optional(SIGNATURES_SCHEMA),
