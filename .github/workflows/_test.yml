--- conflicted
+++ resolved
@@ -31,14 +31,8 @@
     needs: lint-test
     continue-on-error: ${{ matrix.failure-allowed }}
     strategy:
-<<<<<<< HEAD
       # Run regular TUF tests on each OS/Python combination, plus
       # sslib-master on Linux/Python3.x only.
-=======
-      fail-fast: false
-      # Run regular TUF tests on each OS/Python combination, plus special tests
-      # (sslib main) and linters on Linux/Python3.x only.
->>>>>>> de5e8377
       matrix:
         toxenv: [py]
         python-version: ["3.7", "3.8", "3.9", "3.10", "3.11"]
