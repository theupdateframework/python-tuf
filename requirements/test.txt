# Requirements needed in tox test environments

# pinned tuf runtime dependencies (should auto-update and -trigger ci/cd)
-r pinned.txt

# coverage measurement
<<<<<<< HEAD
coverage==7.5.3
=======
coverage==7.6.0
>>>>>>> 345c3781
<|MERGE_RESOLUTION|>--- conflicted
+++ resolved
@@ -4,8 +4,4 @@
 -r pinned.txt
 
 # coverage measurement
-<<<<<<< HEAD
-coverage==7.5.3
-=======
-coverage==7.6.0
->>>>>>> 345c3781
+coverage==7.6.0