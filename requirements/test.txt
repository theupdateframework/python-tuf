# Requirements needed in tox test environments

# pinned tuf runtime dependencies (should auto-update and -trigger ci/cd)
-r pinned.txt

# coverage measurement
<<<<<<< HEAD
coverage==7.2.5
=======
coverage==7.2.6
>>>>>>> 1c1005c3
<|MERGE_RESOLUTION|>--- conflicted
+++ resolved
@@ -4,8 +4,4 @@
 -r pinned.txt
 
 # coverage measurement
-<<<<<<< HEAD
-coverage==7.2.5
-=======
-coverage==7.2.6
->>>>>>> 1c1005c3
+coverage==7.2.6