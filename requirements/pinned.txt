--- conflicted
+++ resolved
@@ -5,12 +5,6 @@
 idna==3.4                 # via requests
 pycparser==2.21           # via cffi
 pynacl==1.5.0             # via securesystemslib
-<<<<<<< HEAD
-requests==2.29.0
-securesystemslib[crypto,pynacl]==0.28.0
-urllib3==1.26.15           # via requests
-=======
 requests==2.31.0
 securesystemslib[crypto,pynacl]==0.28.0
-urllib3==2.0.2           # via requests
->>>>>>> 1c1005c3
+urllib3==2.0.2           # via requests