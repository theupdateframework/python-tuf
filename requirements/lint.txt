# Requirements needed in tox lint environment

# pinned tuf runtime dependencies
-r pinned.txt

# Lint tools
# (We are not so interested in the specific versions of the tools: the versions
# are pinned to prevent unexpected linting failures when tools update)
<<<<<<< HEAD
ruff==0.4.8
mypy==1.10.0
=======
ruff==0.5.2
mypy==1.10.1
>>>>>>> 345c3781
<|MERGE_RESOLUTION|>--- conflicted
+++ resolved
@@ -6,10 +6,5 @@
 # Lint tools
 # (We are not so interested in the specific versions of the tools: the versions
 # are pinned to prevent unexpected linting failures when tools update)
-<<<<<<< HEAD
-ruff==0.4.8
-mypy==1.10.0
-=======
 ruff==0.5.2
-mypy==1.10.1
->>>>>>> 345c3781
+mypy==1.10.1