# This is a requirements file executed by pip and may be used during TUF
# development, and installation.  It can be executed as follows:
# $ pip install --requirement dev-requirements.txt
# 
# pip install TUF (minimal install) in editable mode (i.e., setuptools
# "develop mode").  The current working directory must contain 'setup.py'.
--editable .

# Install PyNaCl for generation and verification of ed25519 keys and signatures.
# It also includes protection against side-channel attacks.
# NOTE: TUF only uses the pure Python implementation of ed25519 for signature
# verification.  PyNaCl is required for ed25519 key and signature generation
# with the TUF repository tools.  Also install PyCrypto for RSA key & signature
# support, and general-purpose cryptography needed by the repository tools.
# Client must also install PyCrypto to verify RSASSA-PSS signatures.  The
# minimal install can only verify ed25519 signatures.  Pinned packages:
# http://nvie.com/posts/pin-your-packages/
cffi==1.7.0
pycrypto==2.6.1
<<<<<<< HEAD
pynacl==0.2.3
cryptography==1.4
=======
pynacl==1.0.1
cryptography==1.4.0
>>>>>>> 158f452b

# Testing requirements.  The rest of the testing dependencies available in
# 'tox.ini'
tox<|MERGE_RESOLUTION|>--- conflicted
+++ resolved
@@ -17,13 +17,8 @@
 # http://nvie.com/posts/pin-your-packages/
 cffi==1.7.0
 pycrypto==2.6.1
-<<<<<<< HEAD
-pynacl==0.2.3
-cryptography==1.4
-=======
 pynacl==1.0.1
 cryptography==1.4.0
->>>>>>> 158f452b
 
 # Testing requirements.  The rest of the testing dependencies available in
 # 'tox.ini'
